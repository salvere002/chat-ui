--- conflicted
+++ resolved
@@ -1,4 +1,4 @@
-import React, { useState, useCallback } from 'react';
+import React, { useState, useCallback, useEffect } from 'react';
 import ChatInterface from './components/ChatInterface';
 import Sidebar from './components/Sidebar';
 import ErrorBoundary from './components/ErrorBoundary';
@@ -40,41 +40,18 @@
   
   // State for sidebar collapse/expand (desktop only)
   const [sidebarCollapsed, setSidebarCollapsed] = useState(false);
-  
-<<<<<<< HEAD
-  // Initialize the service on app load
-  useEffect(() => {
-    const initializeService = async () => {
-      try {
-        const config = getCurrentConfig();
-        const { ChatService } = await import('./services/chatService');
-        ChatService.configure({
-          adapterType: config.adapterType,
-          baseUrl: config.baseUrl
-        });
-      } catch (error) {
-        console.error('Failed to initialize chat service:', error);
-      }
-    };
-
-    initializeService();
-  }, [getCurrentConfig]);
+  // Service initialization is handled automatically by serviceConfigStore
 
   // Handle window resize for responsive settings
   useEffect(() => {
     const handleResize = () => {
       const newIsWideScreen = window.innerWidth >= 1280;
       setIsWideScreen(newIsWideScreen);
-      
-      // Keep settings open, just switch styles - no auto-close
     };
 
     window.addEventListener('resize', handleResize);
     return () => window.removeEventListener('resize', handleResize);
   }, []);
-=======
-  // Service initialization is handled automatically by serviceConfigStore
->>>>>>> dc56c772
   
   // Removed handleNewChat - using handleNewChatAndClose instead
   
@@ -83,11 +60,6 @@
     toggleTheme();
   }, [toggleTheme]);
   
-<<<<<<< HEAD
-  const handleSettingsClick = () => {
-    setShowSettings(!showSettings);
-  };
-=======
   const handleSettingsClick = useCallback(() => {
     setShowSettings(true);
   }, []);
@@ -95,7 +67,6 @@
   const handleSettingsClose = useCallback(() => {
     setShowSettings(false);
   }, []);
->>>>>>> dc56c772
   
   const handleSidebarToggle = useCallback(() => {
     setSidebarOpen(prev => !prev);
