import React, { useState, useCallback, useEffect } from 'react';
import ChatInterface from './components/ChatInterface';
import Sidebar from './components/Sidebar';
import ErrorBoundary from './components/ErrorBoundary';
<<<<<<< HEAD
import { FaSun, FaMoon, FaCog, FaBars, FaTimes, FaShareAlt } from 'react-icons/fa';
=======
import NavBar from './components/NavBar';
>>>>>>> 082bb08f
import { ToastContainer } from './components/Toast';
import { toast } from 'sonner';
import { useThemeStore, useResponseModeStore, useChatStore, useUiSettingsStore, useServiceConfigStore, useMcpStore } from './stores';
import { getMcpConfigViaAdapter, isMcpConfigSupported } from './services/mcpConfigService';
import { useShallow } from 'zustand/react/shallow';
import Settings from './components/Settings';
import ShareModal from './components/ShareModal';
import LoadingIndicator from './components/LoadingIndicator';
import { captureConversationScreenshot } from './utils/screenshot';

const App: React.FC = () => {
  // Use the theme store
  const { theme, toggleTheme } = useThemeStore();
  const { backgroundTexture } = useUiSettingsStore();

  // Generate texture class based on setting
  const getTextureClass = () => {
    return backgroundTexture ? 'texture-subtle' : 'texture-off';
  };


  // Use selective subscriptions for sidebar-specific data
  const sidebarData = useChatStore(useShallow(state => ({
    chatSessions: state.chatSessions,
    activeChatId: state.activeChatId
  })));

  const sidebarActions = useChatStore(useShallow(state => ({
    selectChat: state.selectChat,
    createChat: state.createChat,
    deleteChat: state.deleteChat,
    clearAllChats: state.clearAllChats
  })));

  // Use the response mode store for response mode selection
  const { selectedResponseMode, setSelectedResponseMode } = useResponseModeStore();

  // State for settings modal
  const [showSettings, setShowSettings] = useState(false);
  // Track window width once and derive responsive flags
  const [windowWidth, setWindowWidth] = useState(window.innerWidth);
  const isWideScreen = windowWidth >= 1280;
  const isLargeScreen = windowWidth >= 1024;

  // State for mobile sidebar visibility
  const [sidebarOpen, setSidebarOpen] = useState(false);

  // State for sidebar collapse/expand (desktop only)
  const [sidebarCollapsed, setSidebarCollapsed] = useState(false);

  // State for share modal
  const [showShareModal, setShowShareModal] = useState(false);
  const [screenshotBlob, setScreenshotBlob] = useState<Blob | null>(null);
  const [screenshotUrl, setScreenshotUrl] = useState<string>('');
  // UI blocking during capture
  const [isCapturing, setIsCapturing] = useState(false);

  // Service initialization is handled automatically by serviceConfigStore

  // Handle window resize for responsive settings
  useEffect(() => {
    const handleResize = () => {
      setWindowWidth(window.innerWidth);
    };

    window.addEventListener('resize', handleResize);
    return () => window.removeEventListener('resize', handleResize);
  }, []);

  // Bootstrap + re-sync: pull MCP config whenever adapter changes
  const { type: currentAdapterType, url: currentAdapterBaseUrl } = useServiceConfigStore(useShallow((s) => ({
    type: s.currentAdapterType,
    url: s.configs[s.currentAdapterType].baseUrl,
  })));
  useEffect(() => {
    let cancelled = false;
    (async () => {
      try {
        if (!isMcpConfigSupported()) return;
        const remote = await getMcpConfigViaAdapter();
        if (cancelled) return;
        if (remote && typeof remote === 'object') {
          await useMcpStore.getState().setJson(JSON.stringify(remote));
        }
      } catch (e: any) {
        // Ignore adapters/backends that don't support MCP sync or any fetch errors
        // Local persisted config remains in effect
      }
    })();
    return () => { cancelled = true; };
  }, [currentAdapterType, currentAdapterBaseUrl]);

  // Removed handleNewChat - using handleNewChatAndClose instead

  // Memoized click handlers
  const handleThemeClick = useCallback(() => {
    toggleTheme();
  }, [toggleTheme]);

  const handleSettingsClick = useCallback(() => {
    setShowSettings(prev => !prev);
  }, []);

  const handleSettingsClose = useCallback(() => {
    setShowSettings(false);
  }, []);

  const handleSidebarToggle = useCallback(() => {
    setSidebarOpen(prev => {
      const next = !prev;
      // When opening on mobile (< lg), ensure sidebar is expanded
      if (next && typeof window !== 'undefined' && window.innerWidth < 1024) {
        setSidebarCollapsed(false);
      }
      return next;
    });
  }, []);

  const handleSidebarCollapse = useCallback(() => {
    // On mobile (< lg), closing should hide the sidebar entirely
    if (typeof window !== 'undefined' && window.innerWidth < 1024) {
      setSidebarOpen(false);
      return;
    }
    // Desktop: toggle collapsed width
    setSidebarCollapsed(prev => !prev);
  }, []);

  const handleMobileSidebarClose = useCallback(() => {
    setSidebarOpen(false);
  }, []);

  // Memoized sidebar event handlers
  const handleChatSelected = useCallback((chatId: string) => {
    sidebarActions.selectChat(chatId);
    setSidebarOpen(false); // Close sidebar on mobile after selection
  }, [sidebarActions]);

  const handleNewChatAndClose = useCallback(() => {
    const newChatId = sidebarActions.createChat('New Conversation');
    sidebarActions.selectChat(newChatId);
    setSidebarOpen(false); // Close sidebar on mobile after creating new chat
  }, [sidebarActions]);

  // Handle share button click
  const handleShareClick = useCallback(async () => {
    // Block UI interactions while capturing
    setIsCapturing(true);
    try {
      const result = await captureConversationScreenshot({
        width: 800,
        pixelRatio: 2,
      });
      // Store blob and create an object URL for fast preview
      try {
        const url = URL.createObjectURL(result.blob);
        setScreenshotBlob(result.blob);
        setScreenshotUrl(url);
      } catch (e) {
        // Fallback to dataUrl only if object URL creation fails
        setScreenshotBlob(result.blob);
        setScreenshotUrl(result.dataUrl);
      }
      setShowShareModal(true);
    } catch (error) {
      console.error('Error capturing screenshot:', error);
      toast.error(
        error instanceof Error ? error.message : 'Failed to capture screenshot. Please try again.'
      );
    } finally {
      setIsCapturing(false);
    }
  }, []);

  // Handle share message pair (current message + previous message)
  const handleMessagePairCapture = useCallback(async (messageId: string) => {
    // Block UI interactions while capturing
    setIsCapturing(true);
    try {
      const result = await captureConversationScreenshot({
        width: 800,
        pixelRatio: 2,
        selection: {
          mode: 'window',
          anchorMessageId: messageId,
          beforeCount: 1, // Capture the previous message
          afterCount: 0,  // Only capture up to the anchor message
          allowPartial: true, // Allow capture even if there's no previous message
        },
        paddingTop: 16,    // Add padding for visual spacing
        paddingBottom: 16,
      });
      // Store blob and create an object URL for fast preview
      try {
        const url = URL.createObjectURL(result.blob);
        setScreenshotBlob(result.blob);
        setScreenshotUrl(url);
      } catch (e) {
        // Fallback to dataUrl only if object URL creation fails
        setScreenshotBlob(result.blob);
        setScreenshotUrl(result.dataUrl);
      }
      setShowShareModal(true);
    } catch (error) {
      console.error('Error capturing message pair:', error);
      toast.error(
        error instanceof Error ? error.message : 'Failed to capture message pair. Please try again.'
      );
    } finally {
      setIsCapturing(false);
    }
  }, []);

  const handleShareModalClose = useCallback(() => {
    setShowShareModal(false);
    if (screenshotUrl && screenshotUrl.startsWith('blob:')) {
      try { URL.revokeObjectURL(screenshotUrl); } catch { }
    }
    setScreenshotUrl('');
    setScreenshotBlob(null);
  }, [screenshotUrl]);

  return (
<<<<<<< HEAD
    <div
      className={`flex flex-col h-screen w-screen bg-bg-primary ${getTextureClass()} text-text-primary relative overflow-hidden`}
      aria-busy={isCapturing}
      {...(isCapturing ? { inert: true } : {})}
    >
      {/* Header bar with title and controls */}
      <div className="flex items-center justify-between px-4 py-3 bg-bg-secondary border-b border-border-primary z-sticky">
        <div className="flex items-center gap-3">
          {/* Hamburger menu for mobile */}
          <button
            onClick={handleSidebarToggle}
            className="lg:hidden flex items-center justify-center w-9 h-9 p-0 bg-transparent text-text-secondary rounded-md text-lg cursor-pointer transition-all duration-150 relative overflow-hidden hover:text-accent-primary hover:bg-accent-light active:scale-95 disabled:opacity-50 disabled:cursor-not-allowed"
            aria-label="Toggle sidebar"
            disabled={isCapturing}
          >
            {sidebarOpen ? <FaTimes className="relative z-10" /> : <FaBars className="relative z-10" />}
          </button>

          <h1 className="text-xl font-semibold text-text-primary transition-opacity duration-200 select-none">
            Chat UI
          </h1>
        </div>

        {/* Theme toggle, share, and settings */}
        <div className="flex gap-2">
          <button
            onClick={handleShareClick}
            className="flex items-center justify-center w-9 h-9 p-0 bg-transparent text-text-secondary rounded-md text-lg cursor-pointer transition-all duration-150 relative overflow-hidden hover:text-accent-primary hover:bg-accent-light active:scale-95 focus-visible:outline-2 focus-visible:outline-border-focus focus-visible:outline-offset-2 disabled:opacity-50 disabled:cursor-not-allowed"
            aria-label="Share conversation"
            title="Share conversation"
            disabled={isCapturing}
          >
            <FaShareAlt className="relative z-10" />
          </button>

          <button
            onClick={handleThemeClick}
            className="flex items-center justify-center w-9 h-9 p-0 bg-transparent text-text-secondary rounded-md text-lg cursor-pointer transition-all duration-150 relative overflow-hidden hover:text-accent-primary hover:bg-accent-light active:scale-95 focus-visible:outline-2 focus-visible:outline-border-focus focus-visible:outline-offset-2 disabled:opacity-50 disabled:cursor-not-allowed"
            aria-label={`Switch to ${theme === 'light' ? 'dark' : 'light'} mode`}
            disabled={isCapturing}
          >
            {theme === 'light' ? <FaMoon className="relative z-10" /> : <FaSun className="relative z-10" />}
          </button>

          <button
            onClick={handleSettingsClick}
            className="flex items-center justify-center w-9 h-9 p-0 bg-transparent text-text-secondary rounded-md text-lg cursor-pointer transition-all duration-150 relative overflow-hidden hover:text-accent-primary hover:bg-accent-light active:scale-95 focus-visible:outline-2 focus-visible:outline-border-focus focus-visible:outline-offset-2 disabled:opacity-50 disabled:cursor-not-allowed"
            aria-label="Open settings"
            disabled={isCapturing}
          >
            <FaCog className="relative z-10" />
          </button>
        </div>
      </div>
=======
    <div className="flex flex-col h-screen w-screen bg-bg-primary text-text-primary relative overflow-hidden">
      {/* Navigation bar */}
      <NavBar
        sidebarOpen={sidebarOpen}
        onSidebarToggle={handleSidebarToggle}
        theme={theme}
        onThemeToggle={handleThemeClick}
        onShareClick={() => {}} // Placeholder - share functionality not in main branch
        onSettingsClick={handleSettingsClick}
      />
>>>>>>> 082bb08f

      {/* Settings modal - only show on narrow screens */}
      {showSettings && !isWideScreen && (
        <Settings
          onClose={handleSettingsClose}
          selectedResponseMode={selectedResponseMode}
          onResponseModeChange={setSelectedResponseMode}
          isSidebar={false}
        />
      )}

      {/* Toast container for notifications */}
      <ToastContainer />

      {/* Share modal */}
      {showShareModal && screenshotUrl && (
        <ShareModal
          imageUrl={screenshotUrl}
          screenshotBlob={screenshotBlob || undefined}
          onClose={handleShareModalClose}
        />
      )}

      {/* Main app container */}
      <div className="flex flex-1 overflow-hidden w-full relative">
        {/* Mobile sidebar overlay */}
        {sidebarOpen && (
          <div
            className="lg:hidden fixed inset-0 bg-black bg-opacity-50 z-modal"
            onClick={handleMobileSidebarClose}
          />
        )}

        {/* Sidebar */}
        <div
          className={`${sidebarOpen ? 'translate-x-0' : '-translate-x-full'} lg:translate-x-0 fixed lg:relative z-modal lg:z-auto transition-transform duration-300 ease-in-out lg:block`}
          style={!isLargeScreen ? { top: 0, left: 0 } : undefined}
        >
          <ErrorBoundary>
            <Sidebar
              chats={sidebarData.chatSessions}
              activeChatId={sidebarData.activeChatId}
              onChatSelected={handleChatSelected}
              onNewChat={handleNewChatAndClose}
              onDeleteChat={sidebarActions.deleteChat}
              onClearAllChats={sidebarActions.clearAllChats}
              collapsed={sidebarCollapsed}
              onCollapse={handleSidebarCollapse}
              maxHeight={!isLargeScreen ? 'calc(100vh - 80px)' : undefined}
              isVisible={isLargeScreen || sidebarOpen}
            />
          </ErrorBoundary>
        </div>

        {/* Chat content */}
        <div className="flex-1 overflow-hidden w-full lg:w-auto @container">
          <ErrorBoundary>
            <ChatInterface
              selectedResponseMode={selectedResponseMode}
              onMessagePairCapture={handleMessagePairCapture}
            />
          </ErrorBoundary>
        </div>

        {/* Settings sidebar - animated container for wide screens */}
        {isWideScreen && (
          <div
            className={`${showSettings ? 'w-[400px] opacity-100' : 'w-0 opacity-0'} overflow-hidden transition-all duration-300 ease-in-out`}
          >
            {showSettings && (
              <Settings
                onClose={() => setShowSettings(false)}
                selectedResponseMode={selectedResponseMode}
                onResponseModeChange={setSelectedResponseMode}
                isSidebar={true}
              />
            )}
          </div>
        )}
      </div>

      {/* Global capture overlay to disable all UI */}
      {isCapturing && (
        <div className="fixed inset-0 bg-black/40 backdrop-blur-[2px] flex items-center justify-center z-[9998] cursor-wait">
          <div className="px-6 py-4 rounded-lg bg-bg-elevated border border-border-primary shadow-lg">
            <LoadingIndicator size="large" type="spinner" text="Capturing… Please wait" />
          </div>
        </div>
      )}
    </div>
  );
};

export default App;<|MERGE_RESOLUTION|>--- conflicted
+++ resolved
@@ -2,11 +2,7 @@
 import ChatInterface from './components/ChatInterface';
 import Sidebar from './components/Sidebar';
 import ErrorBoundary from './components/ErrorBoundary';
-<<<<<<< HEAD
-import { FaSun, FaMoon, FaCog, FaBars, FaTimes, FaShareAlt } from 'react-icons/fa';
-=======
 import NavBar from './components/NavBar';
->>>>>>> 082bb08f
 import { ToastContainer } from './components/Toast';
 import { toast } from 'sonner';
 import { useThemeStore, useResponseModeStore, useChatStore, useUiSettingsStore, useServiceConfigStore, useMcpStore } from './stores';
@@ -230,73 +226,21 @@
   }, [screenshotUrl]);
 
   return (
-<<<<<<< HEAD
     <div
       className={`flex flex-col h-screen w-screen bg-bg-primary ${getTextureClass()} text-text-primary relative overflow-hidden`}
       aria-busy={isCapturing}
       {...(isCapturing ? { inert: true } : {})}
     >
-      {/* Header bar with title and controls */}
-      <div className="flex items-center justify-between px-4 py-3 bg-bg-secondary border-b border-border-primary z-sticky">
-        <div className="flex items-center gap-3">
-          {/* Hamburger menu for mobile */}
-          <button
-            onClick={handleSidebarToggle}
-            className="lg:hidden flex items-center justify-center w-9 h-9 p-0 bg-transparent text-text-secondary rounded-md text-lg cursor-pointer transition-all duration-150 relative overflow-hidden hover:text-accent-primary hover:bg-accent-light active:scale-95 disabled:opacity-50 disabled:cursor-not-allowed"
-            aria-label="Toggle sidebar"
-            disabled={isCapturing}
-          >
-            {sidebarOpen ? <FaTimes className="relative z-10" /> : <FaBars className="relative z-10" />}
-          </button>
-
-          <h1 className="text-xl font-semibold text-text-primary transition-opacity duration-200 select-none">
-            Chat UI
-          </h1>
-        </div>
-
-        {/* Theme toggle, share, and settings */}
-        <div className="flex gap-2">
-          <button
-            onClick={handleShareClick}
-            className="flex items-center justify-center w-9 h-9 p-0 bg-transparent text-text-secondary rounded-md text-lg cursor-pointer transition-all duration-150 relative overflow-hidden hover:text-accent-primary hover:bg-accent-light active:scale-95 focus-visible:outline-2 focus-visible:outline-border-focus focus-visible:outline-offset-2 disabled:opacity-50 disabled:cursor-not-allowed"
-            aria-label="Share conversation"
-            title="Share conversation"
-            disabled={isCapturing}
-          >
-            <FaShareAlt className="relative z-10" />
-          </button>
-
-          <button
-            onClick={handleThemeClick}
-            className="flex items-center justify-center w-9 h-9 p-0 bg-transparent text-text-secondary rounded-md text-lg cursor-pointer transition-all duration-150 relative overflow-hidden hover:text-accent-primary hover:bg-accent-light active:scale-95 focus-visible:outline-2 focus-visible:outline-border-focus focus-visible:outline-offset-2 disabled:opacity-50 disabled:cursor-not-allowed"
-            aria-label={`Switch to ${theme === 'light' ? 'dark' : 'light'} mode`}
-            disabled={isCapturing}
-          >
-            {theme === 'light' ? <FaMoon className="relative z-10" /> : <FaSun className="relative z-10" />}
-          </button>
-
-          <button
-            onClick={handleSettingsClick}
-            className="flex items-center justify-center w-9 h-9 p-0 bg-transparent text-text-secondary rounded-md text-lg cursor-pointer transition-all duration-150 relative overflow-hidden hover:text-accent-primary hover:bg-accent-light active:scale-95 focus-visible:outline-2 focus-visible:outline-border-focus focus-visible:outline-offset-2 disabled:opacity-50 disabled:cursor-not-allowed"
-            aria-label="Open settings"
-            disabled={isCapturing}
-          >
-            <FaCog className="relative z-10" />
-          </button>
-        </div>
-      </div>
-=======
-    <div className="flex flex-col h-screen w-screen bg-bg-primary text-text-primary relative overflow-hidden">
       {/* Navigation bar */}
       <NavBar
         sidebarOpen={sidebarOpen}
         onSidebarToggle={handleSidebarToggle}
         theme={theme}
         onThemeToggle={handleThemeClick}
-        onShareClick={() => {}} // Placeholder - share functionality not in main branch
+        onShareClick={handleShareClick}
         onSettingsClick={handleSettingsClick}
+        isCapturing={isCapturing}
       />
->>>>>>> 082bb08f
 
       {/* Settings modal - only show on narrow screens */}
       {showSettings && !isWideScreen && (
