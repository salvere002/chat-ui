import React, { useState, useEffect, useRef, useMemo } from 'react';
import MessageList from './MessageList';
import MessageInput from './MessageInput';
import LoadingIndicator from './LoadingIndicator';
<<<<<<< HEAD
import SuggestedQuestions from './SuggestedQuestions';
import { useChatData, useChatActions, useChatUtils, useBranchData, useToastStore, useInputStore, useUiSettingsStore, useChatStore } from '../stores';
=======
import { useChatData, useChatActions, useBranchData, useToastStore, useInputStore } from '../stores';
>>>>>>> dc56c772
import { useFileUpload } from '../hooks/useFileUpload';
import { useStreamingMessage } from '../hooks/useStreamingMessage';
import { useImageUrlCache } from '../hooks/useImageUrlCache';
import { ResponseMode, Message, MessageFile } from '../types/chat';
import { ConversationMessage } from '../types/api';
import { fileService } from '../services/fileService';
import { buildHistory } from '../utils/messageUtils';
import { streamManager } from '../services/streamManager';

interface ChatInterfaceProps {
  selectedResponseMode: ResponseMode;
}

const ChatInterface: React.FC<ChatInterfaceProps> = ({ selectedResponseMode }) => {
  // Get chat data and actions using selective subscriptions
  const { activeChatId, chatSessions, activeBranchPath } = useChatData();
  const { 
    addMessageToChat, 
    createChat, 
<<<<<<< HEAD
    setActiveChat, 
    startChatStreaming,
    stopChatStreaming,
    getChatStreamingState,
    pauseChatRequest
=======
    setActiveChat,
    pauseChatRequest 
>>>>>>> dc56c772
  } = useChatActions();
  const { getCurrentBranchMessages } = useBranchData();

  // Get toast functions from Zustand store
  const { showToast } = useToastStore();

  // Get UI settings from Zustand store
  const { showSuggestions, backgroundTexture } = useUiSettingsStore();
  
  // Get suggestions functionality from main store (not available in selectors yet)
  const { getSuggestions, isSuggestionsLoading } = useChatStore();

  // Get the messages for the currently active chat (branch-aware) - memoized to prevent unnecessary re-renders
  const activeChat = chatSessions.find(c => c.id === activeChatId);
  const currentBranchPath = activeBranchPath.get(activeChatId || '');
  const activeChatMessages = useMemo(() => {
    return activeChatId ? getCurrentBranchMessages(activeChatId) : [];
  }, [activeChatId, getCurrentBranchMessages, activeChat?.messages, currentBranchPath]);
  
  // Get suggestions - store handles fallbacks to defaults automatically
  const currentSuggestions = getSuggestions(activeChatId || undefined);
  
  // Local state for error handling
  const [error, setError] = useState<string | null>(null);
  
  // Track input focus state for suggestions display
  const [isInputFocused, setIsInputFocused] = useState(false);
  const focusTimeoutRef = useRef<NodeJS.Timeout | null>(null);
  
  // Get file upload state and handlers from custom hook
  const { 
    uploadFiles, 
    resetFileUploads,
    isProcessing: isFileProcessing,
    selectedFiles,
    handleFileRemove,
    processFiles
  } = useFileUpload();
  
  // Get input store methods
  const { resetInput, setInputValue } = useInputStore();
  
  // Get streaming message handler
  const { sendStreamingMessage } = useStreamingMessage(selectedResponseMode);
  
  // Optimized cleanup with caching and smart intervals
  const { urls: activeImageUrls, hasImages, changed } = useImageUrlCache(activeChatMessages);

  useEffect(() => {
    // Early return if no images to manage
    if (!hasImages) return;

    let cleanupInterval: number;
    let isTabVisible = !document.hidden;

    const handleVisibilityChange = () => {
      isTabVisible = !document.hidden;
    };

    const performCleanup = () => {
      // Only cleanup if tab is visible and URLs have changed
      if (isTabVisible && activeImageUrls.length > 0) {
        fileService.cleanupInactiveImages(activeImageUrls);
      }
    };

    // Dynamic interval based on activity
    const getCleanupInterval = () => {
      if (!isTabVisible) return 60000; // 1 minute when tab not visible
      if (activeChatMessages.length > 100) return 45000; // More frequent for large chats
      return 30000; // Default 30 seconds
    };

    // Initial cleanup if URLs changed
    if (changed) {
      performCleanup();
    }

    // Set up interval cleanup
    cleanupInterval = window.setInterval(performCleanup, getCleanupInterval());

    // Listen for visibility changes
    document.addEventListener('visibilitychange', handleVisibilityChange);

    return () => {
      clearInterval(cleanupInterval);
      document.removeEventListener('visibilitychange', handleVisibilityChange);
    };
  }, [activeImageUrls, hasImages, changed, activeChatMessages.length]);
  
  // Get current chat streaming state from streamManager
  const isChatStreaming = activeChatId ? streamManager.isStreamingInChat(activeChatId) : false;
  
  // Combined processing state
  const combinedIsProcessing = isChatStreaming || isFileProcessing;

  // Clear error (local state for now)
  const clearError = () => setError(null);

  // Handle pausing/aborting current request
  const handlePauseRequest = () => {
    if (activeChatId) {
      pauseChatRequest(activeChatId);
    }
  };

  // Handle input focus change
  const handleInputFocusChange = (focused: boolean) => {
    if (focused) {
      // Clear any pending blur timeout
      if (focusTimeoutRef.current) {
        clearTimeout(focusTimeoutRef.current);
        focusTimeoutRef.current = null;
      }
      setIsInputFocused(true);
    } else {
      // Delay hiding suggestions to allow clicks to register
      focusTimeoutRef.current = setTimeout(() => {
        setIsInputFocused(false);
      }, 150);
    }
  };

  // Handle suggestion click
  const handleSuggestionClick = (suggestion: string) => {
    setInputValue(suggestion);
    // Hide suggestions after clicking
    if (focusTimeoutRef.current) {
      clearTimeout(focusTimeoutRef.current);
      focusTimeoutRef.current = null;
    }
    setIsInputFocused(false);
  };

  // Handle sending a new message
  const handleSendMessage = async (messageText: string, filesToUpload?: { id: string; file: File }[]) => {
    // Don't process empty messages
    if ((!messageText || messageText.trim() === '') && (!filesToUpload || filesToUpload.length === 0)) {
      return;
    }
    
    let currentChatId = activeChatId;
    
    // If there's no active chat, create one automatically
    if (!currentChatId) {
      // Create a title from the message (truncate if too long)
      const chatTitle = messageText.trim() 
        ? (messageText.length > 30 ? messageText.substring(0, 27) + '...' : messageText)
        : 'New Conversation';
      
      currentChatId = createChat(chatTitle);
      setActiveChat(currentChatId);
    }
    
    try {
      
      // Process file uploads if needed
      let uploadedFiles: MessageFile[] = [];
      if (filesToUpload && filesToUpload.length > 0) {
        try {
          const { filesForUserMessage } = await uploadFiles(filesToUpload);
          uploadedFiles = filesForUserMessage;
        } catch (uploadError) {
          console.error("File upload error:", uploadError);
          showToast("Error uploading files", "error");
        }
      }
      
      // Create a unique message ID
      const messageId = `msg-${Date.now()}-${Math.random().toString(36).substring(2, 9)}`;
      
      // Get conversation history for the current branch BEFORE adding current messages
      const history: ConversationMessage[] = buildHistory(getCurrentBranchMessages(currentChatId));

      // Create and add user message to the chat
      const userMessage: Message = {
        id: messageId,
        text: messageText,
        sender: 'user',
        timestamp: new Date(),
        files: uploadedFiles.length > 0 ? uploadedFiles : undefined,
        branchId: 'main',
        children: []
      };
      
      // Add to chat state
      addMessageToChat(currentChatId, userMessage);
      
      resetInput();
      
      resetFileUploads();
      
      // Create a unique message ID for AI response
      const aiMessageId = `msg-${Date.now()}-${Math.random().toString(36).substring(2, 9)}`;
      
      // Create initial AI message (will be updated with stream)
      const aiMessage: Message = {
        id: aiMessageId,
        text: '',
        sender: 'ai',
        timestamp: new Date(),
        isComplete: false,
        branchId: 'main',
        children: []
      };
      
      // Add initial empty AI message to the chat
      addMessageToChat(currentChatId, aiMessage);
      
      // Send the API request using the centralized streaming hook
      await sendStreamingMessage({
        chatId: currentChatId,
        messageId: aiMessageId,
        userText: messageText,
        userFiles: uploadedFiles,
        history
      });
    } catch (err) {
      // Handle any unexpected errors
      const errorMessage = err instanceof Error ? err.message : 'An unexpected error occurred';
      setError(errorMessage);
      showToast(errorMessage, 'error');
      // Error handling is now managed by the streaming hook
    }
  };
  
  // Different empty states
  const hasNoActiveChat = !activeChatId;
  const hasActiveChatButEmpty = activeChatId && activeChatMessages.length === 0;
  const hasMessages = activeChatId && activeChatMessages.length > 0;
  const showWelcome = hasNoActiveChat || hasActiveChatButEmpty;
  
  // Track when we transition from empty to having messages for animation
  const previousMessageCount = useRef(0);
  const [shouldAnimateTransition, setShouldAnimateTransition] = useState(false);
  
  // Cleanup focus timeout on unmount
  useEffect(() => {
    return () => {
      if (focusTimeoutRef.current) {
        clearTimeout(focusTimeoutRef.current);
      }
    };
  }, []);

  useEffect(() => {
    const currentMessageCount = activeChatMessages.length;
    
    // If we go from 0 to 1+ messages, trigger animation
    if (previousMessageCount.current === 0 && currentMessageCount > 0) {
      setShouldAnimateTransition(true);
      // Reset animation flag after animation completes
      setTimeout(() => setShouldAnimateTransition(false), 500);
    }
    
    previousMessageCount.current = currentMessageCount;
  }, [activeChatMessages.length]);

  // Generate texture class based on setting
  const getTextureClass = () => {
    if (backgroundTexture === 'off') return 'texture-off';
    if (backgroundTexture === 'sparse') return 'texture-sparse';
    if (backgroundTexture === 'minimal') return 'texture-minimal';
    if (backgroundTexture === 'subtle') return 'texture-subtle';
    return ''; // 'normal' uses default texture
  };


  return (
    <div className={`flex flex-col h-full w-full bg-bg-primary ${getTextureClass()} relative overflow-hidden`}>
      {/* Single welcome state for both no chat and empty chat */}
      {showWelcome ? (
        <div className="flex flex-col h-full justify-center items-center px-4 py-8">
          {/* Welcome content */}
          <div className="text-center max-w-[420px] mb-2 animate-fade-in">
            <div className="inline-flex items-center justify-center w-20 h-20 mb-6 bg-bg-elevated border border-border-secondary text-accent-primary rounded-2xl text-4xl">
              💬
            </div>
            <h3 className="text-xl font-semibold text-text-primary mb-3">Start a Conversation</h3>
            <p className="text-base text-text-secondary leading-relaxed m-0">
              Ask me anything! I'm here to help with your questions, tasks, and creative projects.
            </p>
          </div>
          
          {/* Input area with proper spacing */}
          <div className="w-full max-w-4xl">
            {/* Suggested questions above input - centered */}
            {showSuggestions && (
              <div className="flex justify-center">
                <div className="w-full max-w-2xl">
                  <SuggestedQuestions
                    suggestions={combinedIsProcessing ? [] : currentSuggestions}
                    isLoading={isSuggestionsLoading}
                    onSuggestionClick={handleSuggestionClick}
                  />
                </div>
              </div>
            )}
            
            <MessageInput
              onSendMessage={handleSendMessage}
              onPauseRequest={handlePauseRequest}
              isProcessing={combinedIsProcessing}
              isFileProcessing={isFileProcessing}
              initialFiles={fileUploads}
              showTopBorder={false}
              onFocusChange={handleInputFocusChange}
            />
          </div>
        </div>
      ) : (
        /* Active conversation with messages */
        <>
          <MessageList messages={activeChatMessages} chatId={activeChatId} />
          
          {/* Bottom-positioned message input with suggestions and animation */}
          <div className={`relative ${shouldAnimateTransition ? 'animate-input-to-bottom' : ''}`}>
            {/* Suggested questions overlay - positioned above input without taking space */}
            {showSuggestions && isInputFocused && currentSuggestions.length > 0 && !combinedIsProcessing && (
              <div className="absolute bottom-full left-1/2 transform -translate-x-1/2 mb-2 w-full max-w-4xl px-4 z-dropdown">
                <div className="flex justify-center">
                  <div className="w-full max-w-2xl">
                    <SuggestedQuestions
                      suggestions={currentSuggestions}
                      isLoading={isSuggestionsLoading}
                      onSuggestionClick={handleSuggestionClick}
                    />
                  </div>
                </div>
              </div>
            )}
            
            <MessageInput
              onSendMessage={handleSendMessage}
              onPauseRequest={handlePauseRequest}
              isProcessing={combinedIsProcessing}
              isFileProcessing={isFileProcessing}
              initialFiles={fileUploads}
              showTopBorder={true}
              onFocusChange={handleInputFocusChange}
            />
          </div>
        </>
      )}
      
      {/* Display file upload loading state only */}
      {isFileProcessing && (
        <div className={`absolute ${hasMessages ? 'bottom-[90px]' : 'bottom-[120px]'} left-1/2 -translate-x-1/2 bg-bg-elevated border border-border-secondary rounded-lg px-4 py-3 shadow-md flex items-center gap-3 z-dropdown animate-slide-up`}>
          <LoadingIndicator 
            type="dots"
            text="Uploading files..."
          />
        </div>
      )}
      
      {/* Display error state */}
      {error && (
        <div className="flex items-center gap-3 m-4 p-3 bg-error text-text-inverse rounded-md text-sm cursor-pointer transition-all duration-150 animate-slide-down hover:-translate-y-0.5 hover:shadow-md" onClick={() => clearError()}>
          <span className="text-lg flex-shrink-0">⚠️</span>
          <span>{error}</span>
          <button className="ml-auto bg-transparent border-none text-current text-xl cursor-pointer opacity-80 transition-opacity duration-150 p-0 w-6 h-6 flex items-center justify-center rounded hover:opacity-100 hover:bg-white/20">×</button>
        </div>
      )}
<<<<<<< HEAD
=======
      
      {/* Message input area */}
      <MessageInput
        onSendMessage={handleSendMessage}
        onPauseRequest={handlePauseRequest}
        isProcessing={combinedIsProcessing}
        isFileProcessing={isFileProcessing}
        selectedFiles={selectedFiles}
        onFileRemove={handleFileRemove}
        onProcessFiles={processFiles}
      />
>>>>>>> dc56c772
    </div>
  );
};

export default ChatInterface; <|MERGE_RESOLUTION|>--- conflicted
+++ resolved
@@ -2,12 +2,8 @@
 import MessageList from './MessageList';
 import MessageInput from './MessageInput';
 import LoadingIndicator from './LoadingIndicator';
-<<<<<<< HEAD
 import SuggestedQuestions from './SuggestedQuestions';
-import { useChatData, useChatActions, useChatUtils, useBranchData, useToastStore, useInputStore, useUiSettingsStore, useChatStore } from '../stores';
-=======
-import { useChatData, useChatActions, useBranchData, useToastStore, useInputStore } from '../stores';
->>>>>>> dc56c772
+import { useChatData, useChatActions, useBranchData, useToastStore, useInputStore, useUiSettingsStore, useChatStore } from '../stores';
 import { useFileUpload } from '../hooks/useFileUpload';
 import { useStreamingMessage } from '../hooks/useStreamingMessage';
 import { useImageUrlCache } from '../hooks/useImageUrlCache';
@@ -27,16 +23,8 @@
   const { 
     addMessageToChat, 
     createChat, 
-<<<<<<< HEAD
-    setActiveChat, 
-    startChatStreaming,
-    stopChatStreaming,
-    getChatStreamingState,
-    pauseChatRequest
-=======
     setActiveChat,
     pauseChatRequest 
->>>>>>> dc56c772
   } = useChatActions();
   const { getCurrentBranchMessages } = useBranchData();
 
@@ -341,7 +329,9 @@
               onPauseRequest={handlePauseRequest}
               isProcessing={combinedIsProcessing}
               isFileProcessing={isFileProcessing}
-              initialFiles={fileUploads}
+              selectedFiles={selectedFiles}
+              onFileRemove={handleFileRemove}
+              onProcessFiles={processFiles}
               showTopBorder={false}
               onFocusChange={handleInputFocusChange}
             />
@@ -374,7 +364,9 @@
               onPauseRequest={handlePauseRequest}
               isProcessing={combinedIsProcessing}
               isFileProcessing={isFileProcessing}
-              initialFiles={fileUploads}
+              selectedFiles={selectedFiles}
+              onFileRemove={handleFileRemove}
+              onProcessFiles={processFiles}
               showTopBorder={true}
               onFocusChange={handleInputFocusChange}
             />
@@ -400,20 +392,6 @@
           <button className="ml-auto bg-transparent border-none text-current text-xl cursor-pointer opacity-80 transition-opacity duration-150 p-0 w-6 h-6 flex items-center justify-center rounded hover:opacity-100 hover:bg-white/20">×</button>
         </div>
       )}
-<<<<<<< HEAD
-=======
-      
-      {/* Message input area */}
-      <MessageInput
-        onSendMessage={handleSendMessage}
-        onPauseRequest={handlePauseRequest}
-        isProcessing={combinedIsProcessing}
-        isFileProcessing={isFileProcessing}
-        selectedFiles={selectedFiles}
-        onFileRemove={handleFileRemove}
-        onProcessFiles={processFiles}
-      />
->>>>>>> dc56c772
     </div>
   );
 };
