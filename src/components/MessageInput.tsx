import React, { useState, useRef, KeyboardEvent, ChangeEvent, useCallback, useEffect } from 'react';
import TextareaAutosize from 'react-textarea-autosize';
import { FaPaperclip, FaTimes, FaUpload, FaPaperPlane, FaPause } from 'react-icons/fa';
import { PreviewFile } from '../types/chat';
import { fileService } from '../services/fileService';
import { backend } from '../utils/config';
import { useInputStore } from '../stores';
import { useDropzone } from 'react-dropzone';
import mime from 'mime/lite';
import AgentSelector from './AgentSelector';
import ModelSelector from './ModelSelector';
import DeepResearchToggle from './DeepResearchToggle';

interface MessageInputProps {
  onSendMessage: (text: string, files?: { id: string; file: File }[]) => void;
  onPauseRequest: () => void;
  isProcessing: boolean;
  isFileProcessing?: boolean;
  selectedFiles: PreviewFile[];
  onFileRemove: (fileId: string) => void;
  onProcessFiles: (files: FileList) => void;
  showTopBorder?: boolean;
  onFocusChange?: (isFocused: boolean) => void;
}

// Convert allowed extensions from config to accept attribute format using mime lookup
const createAcceptAttribute = (): string => {
  const allowedExtensions = backend.uploads.allowedExtensions || [];
  const acceptTypes = allowedExtensions.map((ext) => {
    const m = mime.getType(ext);
    return m || `.${ext}`;
  });
  return acceptTypes.join(',');
};

const MessageInput: React.FC<MessageInputProps> = ({
  onSendMessage,
  onPauseRequest,
  isProcessing,
  isFileProcessing = false,
  selectedFiles,
  onFileRemove,
  onProcessFiles,
  showTopBorder = true,
<<<<<<< HEAD
  onFocusChange
=======
  onFocusChange,
>>>>>>> a4aaa738
}) => {
  // Get input value and setter from input store
  const { inputValue: value, setInputValue: onChange, resetInput } = useInputStore();

<<<<<<< HEAD
  // Background texture is centralized at the app root
=======
>>>>>>> a4aaa738
  const textAreaRef = useRef<HTMLTextAreaElement>(null);
  const fileInputRef = useRef<HTMLInputElement>(null);
  const dropAreaRef = useRef<HTMLDivElement>(null);
  const [isDragging, setIsDragging] = useState(false);
<<<<<<< HEAD

=======
>>>>>>> a4aaa738

  // Use refs for stable access to current values in callbacks
  const valueRef = useRef(value);
  const selectedFilesRef = useRef(selectedFiles);
  const onSendMessageRef = useRef(onSendMessage);

  // Update refs when props change
  valueRef.current = value;
  selectedFilesRef.current = selectedFiles;
  onSendMessageRef.current = onSendMessage;

  // Handle focus change
  const handleFocus = useCallback(() => {
    onFocusChange?.(true);
  }, [onFocusChange]);

  const handleBlur = useCallback(() => {
    onFocusChange?.(false);
  }, [onFocusChange]);

  // Handle focus change
  const handleFocus = useCallback(() => {
    onFocusChange?.(true);
  }, [onFocusChange]);

  const handleBlur = useCallback(() => {
    onFocusChange?.(false);
  }, [onFocusChange]);

  // No per-component texture classes here

  // Function to handle Send/Pause button click
  const handleButtonClick = useCallback(() => {
    // If currently processing messages (not files), pause the request
    if (isProcessing && !isFileProcessing) {
      onPauseRequest();
      return;
    }

    // Otherwise, send the message
    const filesToSend = selectedFilesRef.current
      .filter((pf) => pf.status === 'pending')
      .map((pf) => ({ id: pf.id, file: pf.file }));

    const textToSend = valueRef.current.trim();

    // If nothing to send or if file processing, exit
    if ((!textToSend && filesToSend.length === 0) || isFileProcessing) return;

    // Call parent's handler
    onSendMessageRef.current(textToSend, filesToSend.length > 0 ? filesToSend : undefined);

    // Clear text input using store
    resetInput();
  }, [isProcessing, isFileProcessing, onPauseRequest, resetInput]);

  // Function to handle Enter key press
  const handleKeyDown = useCallback(
    (event: KeyboardEvent<HTMLTextAreaElement>) => {
      if (event.key === 'Enter' && !event.shiftKey) {
        event.preventDefault();
        // Only send if not currently processing - don't allow pause via Enter key
        if (!isProcessing) {
          // Inline the send logic to avoid depending on handleButtonClick
          const filesToSend = selectedFilesRef.current
            .filter((pf) => pf.status === 'pending')
            .map((pf) => ({ id: pf.id, file: pf.file }));

          const textToSend = valueRef.current.trim();

          // If nothing to send or if file processing, exit
          if ((!textToSend && filesToSend.length === 0) || isFileProcessing) return;

          // Call parent's handler
          onSendMessageRef.current(textToSend, filesToSend.length > 0 ? filesToSend : undefined);

          // Clear text input using store
          resetInput();
        }
      }
    },
    [isProcessing, isFileProcessing, resetInput],
  );

  // Function to handle textarea input
  const handleInput = useCallback(
    (event: React.ChangeEvent<HTMLTextAreaElement>) => {
      onChange(event.target.value);
    },
    [onChange],
  );

  // Function to trigger file input click
  const handleUploadClick = useCallback(() => {
    if (isProcessing) return;
    fileInputRef.current?.click();
  }, [isProcessing]);

  // Function to handle file selection from input
<<<<<<< HEAD
  const handleFileChange = useCallback((event: ChangeEvent<HTMLInputElement>) => {
    if (!event.target.files) return;
    onProcessFiles(event.target.files);

    // Clear the input to allow selecting the same file again
    if (fileInputRef.current) {
      fileInputRef.current.value = '';
    }
  }, [onProcessFiles]);
=======
  const handleFileChange = useCallback(
    (event: ChangeEvent<HTMLInputElement>) => {
      if (!event.target.files) return;
      onProcessFiles(event.target.files);

      // Clear the input to allow selecting the same file again
      if (fileInputRef.current) {
        fileInputRef.current.value = '';
      }
    },
    [onProcessFiles],
  );
>>>>>>> a4aaa738

  // React-dropzone for drag-and-drop
  const onDrop = useCallback(
    (acceptedFiles: File[]) => {
      if (!acceptedFiles || acceptedFiles.length === 0) return;
      // Convert File[] to FileList using DataTransfer for compatibility with existing handlers
      const dt = new DataTransfer();
      acceptedFiles.forEach((f) => dt.items.add(f));
      onProcessFiles(dt.files);
    },
    [onProcessFiles],
  );

  const { getRootProps, getInputProps, isDragActive } = useDropzone({
    onDrop,
    noClick: true,
    multiple: true,
  });

  // Mirror dropzone state to preserve existing overlay UI behavior
  useEffect(() => {
    setIsDragging(isDragActive);
  }, [isDragActive]);

  return (
    <div
<<<<<<< HEAD
      className={`flex flex-col px-1 py-3 @min-w-[520px]:p-4 ${showTopBorder ? 'border-t border-border-secondary' : ''} w-full max-w-[800px] sm:mx-auto relative transition-all duration-200 ${isDragging ? 'bg-accent-light border-accent-primary' : ''}`}
=======
      className={`flex flex-col px-1 py-3 @min-w-[520px]:p-4 ${showTopBorder ? 'border-t border-border-secondary' : ''} w-full max-w-[800px] sm:mx-auto relative transition-all duration-200 ${isDragging ? 'bg-accent-light border-accent-primary' : ''
        }`}
>>>>>>> a4aaa738
      ref={dropAreaRef}
      {...getRootProps()}
    >
      {/* Hidden input to satisfy dropzone; actual file selection uses the paperclip button */}
      <input {...getInputProps()} />
      {/* Drag overlay when dragging files */}
      {isDragging && (
        <div className="absolute inset-0 bg-bg-elevated/95 flex items-center justify-center rounded-lg z-10 animate-fade-in">
          <div className="flex flex-col items-center gap-3 p-5 text-accent-primary text-center border-2 border-dashed border-accent-primary rounded-lg bg-accent-light">
            <FaUpload size={32} />
            <p className="text-base font-medium m-0">Drop files to upload</p>
          </div>
        </div>
      )}

      {/* File Preview Area */}
      {selectedFiles.length > 0 && (
        <div className="flex flex-wrap gap-2 mb-3 p-3 bg-bg-secondary border border-border-secondary rounded-md max-h-[120px] overflow-y-auto transition-all duration-150">
          {selectedFiles.map((pf) => (
<<<<<<< HEAD
            <div key={pf.id} className={`flex items-center gap-2 bg-bg-elevated border border-border-secondary rounded-md px-3 py-2 max-w-[200px] relative transition-all duration-150 hover:border-accent-primary hover:-translate-y-px hover:shadow-sm ${pf.status === 'error' ? 'bg-error text-text-inverse border-error' : ''}`}>
=======
            <div
              key={pf.id}
              className={`flex items-center gap-2 bg-bg-elevated border border-border-secondary rounded-md px-3 py-2 max-w-[200px] relative transition-all duration-150 hover:border-accent-primary hover:-translate-y-px hover:shadow-sm ${pf.status === 'error' ? 'bg-error text-text-inverse border-error' : ''
                }`}
            >
>>>>>>> a4aaa738
              {/* Image or Icon */}
              {fileService.isImage(pf.file) ? (
                <img src={pf.previewUrl} alt={pf.file.name} className="w-8 h-8 object-cover rounded flex-shrink-0" />
              ) : (
                <div className="w-8 h-8 flex items-center justify-center text-xl flex-shrink-0">📄</div>
              )}
              {/* Name and Progress/Status */}
              <div className="flex-1 min-w-0">
                <span className="block text-xs font-medium text-text-primary truncate" title={pf.file.name}>
                  {pf.file.name}
                </span>
                {pf.status === 'uploading' && (
                  <div className="w-full bg-bg-tertiary rounded-full h-1 mt-1 overflow-hidden">
                    <div
                      className="h-full bg-accent-primary transition-all duration-300 rounded-full"
                      style={{ width: `${pf.progress}%` }}
                    ></div>
                  </div>
                )}
                {pf.status === 'complete' && pf.finalFileData && (
                  <span className="block text-xs text-success mt-0.5">Sent: {pf.finalFileData.name}</span>
                )}
                {pf.status === 'complete' && !pf.finalFileData && (
                  <span className="block text-xs text-success mt-0.5">Sent</span>
                )}
              </div>
              {/* Remove Button (only if pending) */}
              {pf.status === 'pending' && (
                <button
                  onClick={() => onFileRemove(pf.id)}
                  className="absolute -top-1 -right-1 w-4 h-4 bg-error text-text-inverse rounded-full flex items-center justify-center text-xs cursor-pointer transition-all duration-150 hover:bg-error/80"
                  aria-label="Remove file"
                >
                  <FaTimes size={8} />
                </button>
              )}
            </div>
          ))}
        </div>
      )}

      {/* Input Area */}
<<<<<<< HEAD
      <div className="bg-bg-secondary border border-border-secondary rounded-lg p-2 transition-all duration-150 relative focus-within:border-border-focus focus-within:shadow-[0_0_0_3px_var(--color-accent-light)] focus-within:bg-bg-primary">
        {/* Textarea */}
=======
      <div className="flex items-end gap-2 bg-bg-secondary border border-border-secondary rounded-lg p-2 transition-all duration-150 relative focus-within:border-border-focus focus-within:shadow-[0_0_0_3px_var(--color-accent-light)] focus-within:bg-bg-primary">
        <button
          onClick={handleUploadClick}
          className="flex items-center justify-center w-9 h-9 p-0 bg-transparent border-none rounded-md text-text-tertiary cursor-pointer transition-all duration-150 flex-shrink-0 hover:bg-bg-tertiary hover:text-accent-primary active:scale-95 disabled:opacity-50 disabled:cursor-not-allowed"
          aria-label="Attach file"
          title="Attach file"
          disabled={isProcessing}
        >
          <FaPaperclip className="w-[18px] h-[18px]" />
        </button>
        {/* Hidden file input */}
        <input
          type="file"
          multiple
          ref={fileInputRef}
          onChange={handleFileChange}
          style={{ display: 'none' }}
          accept={createAcceptAttribute()}
        />
>>>>>>> a4aaa738
        <TextareaAutosize
          ref={textAreaRef}
          value={value}
          onChange={handleInput}
          onKeyDown={handleKeyDown}
          onFocus={handleFocus}
          onBlur={handleBlur}
          placeholder="Type your message or drop files..."
          disabled={isProcessing}
          minRows={2}
          maxRows={16}
          style={{
<<<<<<< HEAD
            transition: 'height 150ms ease'
          }}
          className={`w-full px-2 py-2 mb-2 bg-transparent text-text-primary border-none font-sans text-sm leading-normal resize-none overflow-y-auto focus:outline-none placeholder:text-text-tertiary @min-w-[520px]:px-3 @min-w-[520px]:text-base`}
        />

        {/* Bottom Controls Row */}
        <div className="flex items-center justify-between gap-2">
          {/* Left side controls: Upload, Model, Agent, Deep Research */}
          <div className="flex items-center gap-1 sm:gap-2 flex-1 min-w-0 scrollbar-none">
            <button
              onClick={handleUploadClick}
              className="flex items-center justify-center w-8 h-8 p-0 bg-transparent border-none rounded-md text-text-tertiary cursor-pointer transition-all duration-150 flex-shrink-0 hover:bg-bg-tertiary hover:text-accent-primary active:scale-95 disabled:opacity-50 disabled:cursor-not-allowed"
              aria-label="Attach file"
              title="Attach file"
              disabled={isProcessing}
            >
              <FaPaperclip className="w-[16px] h-[16px]" />
            </button>
            <div className="flex items-center gap-1 sm:gap-2 flex-shrink-0">
              <ModelSelector />
              <AgentSelector />
              <DeepResearchToggle />
            </div>
          </div>

          {/* Right side: Send/Pause button */}
          <button
            onClick={handleButtonClick}
            disabled={isFileProcessing || (!isProcessing && !value.trim() && selectedFiles.filter(f => f.status === 'pending').length === 0)}
            className={`flex items-center justify-center w-9 h-9 p-0 border-none rounded-md cursor-pointer transition-all duration-150 flex-shrink-0 relative overflow-hidden hover:-translate-y-px hover:shadow-sm active:scale-95 disabled:bg-bg-tertiary disabled:text-text-tertiary disabled:cursor-not-allowed ${isProcessing && !isFileProcessing
              ? 'bg-orange-500 text-text-inverse hover:bg-orange-600'
              : 'bg-accent-primary text-text-inverse hover:bg-accent-hover'
              }`}
            aria-label={isProcessing && !isFileProcessing ? "Pause response" : "Send message"}
          >
            {isFileProcessing ?
              <span className="flex items-center justify-center gap-0.5">
                <span className="w-1 h-1 bg-current rounded-full animate-pulse-dot" />
                <span className="w-1 h-1 bg-current rounded-full animate-pulse-dot" style={{ animationDelay: '-0.16s' }} />
                <span className="w-1 h-1 bg-current rounded-full animate-pulse-dot" style={{ animationDelay: '-0.32s' }} />
              </span> :
              isProcessing && !isFileProcessing ?
                <FaPause size={16} className="relative z-10" /> :
                <FaPaperPlane size={16} className="relative z-10" />
            }
          </button>
        </div>

        {/* Hidden file input */}
        <input
          type="file"
          multiple
          ref={fileInputRef}
          onChange={handleFileChange}
          style={{ display: 'none' }}
          accept={createAcceptAttribute()}
        />
=======
            transition: 'height 150ms ease',
          }}
          className={`flex-1 px-2 py-2 bg-transparent text-text-primary border-none font-sans text-sm leading-normal resize-none overflow-y-auto focus:outline-none placeholder:text-text-tertiary @min-w-[520px]:px-3 @min-w-[520px]:text-base`}
        />
        <button
          onClick={handleButtonClick}
          disabled={
            isFileProcessing ||
            (!isProcessing && !value.trim() && selectedFiles.filter((f) => f.status === 'pending').length === 0)
          }
          className={`flex items-center justify-center w-9 h-9 p-0 border-none rounded-md cursor-pointer transition-all duration-150 flex-shrink-0 relative overflow-hidden hover:-translate-y-px hover:shadow-sm active:scale-95 disabled:bg-bg-tertiary disabled:text-text-tertiary disabled:cursor-not-allowed ${isProcessing && !isFileProcessing
              ? 'bg-orange-500 text-text-inverse hover:bg-orange-600'
              : 'bg-accent-primary text-text-inverse hover:bg-accent-hover'
            }`}
          aria-label={isProcessing && !isFileProcessing ? 'Pause response' : 'Send message'}
        >
          {isFileProcessing ? (
            <span className="flex items-center justify-center gap-0.5">
              <span className="w-1 h-1 bg-current rounded-full animate-pulse-dot" />
              <span className="w-1 h-1 bg-current rounded-full animate-pulse-dot" style={{ animationDelay: '-0.16s' }} />
              <span className="w-1 h-1 bg-current rounded-full animate-pulse-dot" style={{ animationDelay: '-0.32s' }} />
            </span>
          ) : isProcessing && !isFileProcessing ? (
            <FaPause size={16} className="relative z-10" />
          ) : (
            <FaPaperPlane size={16} className="relative z-10" />
          )}
        </button>
>>>>>>> a4aaa738
      </div>
    </div>
  );
};

export default MessageInput;<|MERGE_RESOLUTION|>--- conflicted
+++ resolved
@@ -42,27 +42,15 @@
   onFileRemove,
   onProcessFiles,
   showTopBorder = true,
-<<<<<<< HEAD
   onFocusChange
-=======
-  onFocusChange,
->>>>>>> a4aaa738
 }) => {
   // Get input value and setter from input store
   const { inputValue: value, setInputValue: onChange, resetInput } = useInputStore();
 
-<<<<<<< HEAD
-  // Background texture is centralized at the app root
-=======
->>>>>>> a4aaa738
   const textAreaRef = useRef<HTMLTextAreaElement>(null);
   const fileInputRef = useRef<HTMLInputElement>(null);
   const dropAreaRef = useRef<HTMLDivElement>(null);
   const [isDragging, setIsDragging] = useState(false);
-<<<<<<< HEAD
-
-=======
->>>>>>> a4aaa738
 
   // Use refs for stable access to current values in callbacks
   const valueRef = useRef(value);
@@ -82,17 +70,6 @@
   const handleBlur = useCallback(() => {
     onFocusChange?.(false);
   }, [onFocusChange]);
-
-  // Handle focus change
-  const handleFocus = useCallback(() => {
-    onFocusChange?.(true);
-  }, [onFocusChange]);
-
-  const handleBlur = useCallback(() => {
-    onFocusChange?.(false);
-  }, [onFocusChange]);
-
-  // No per-component texture classes here
 
   // Function to handle Send/Pause button click
   const handleButtonClick = useCallback(() => {
@@ -162,7 +139,6 @@
   }, [isProcessing]);
 
   // Function to handle file selection from input
-<<<<<<< HEAD
   const handleFileChange = useCallback((event: ChangeEvent<HTMLInputElement>) => {
     if (!event.target.files) return;
     onProcessFiles(event.target.files);
@@ -172,20 +148,6 @@
       fileInputRef.current.value = '';
     }
   }, [onProcessFiles]);
-=======
-  const handleFileChange = useCallback(
-    (event: ChangeEvent<HTMLInputElement>) => {
-      if (!event.target.files) return;
-      onProcessFiles(event.target.files);
-
-      // Clear the input to allow selecting the same file again
-      if (fileInputRef.current) {
-        fileInputRef.current.value = '';
-      }
-    },
-    [onProcessFiles],
-  );
->>>>>>> a4aaa738
 
   // React-dropzone for drag-and-drop
   const onDrop = useCallback(
@@ -212,12 +174,7 @@
 
   return (
     <div
-<<<<<<< HEAD
       className={`flex flex-col px-1 py-3 @min-w-[520px]:p-4 ${showTopBorder ? 'border-t border-border-secondary' : ''} w-full max-w-[800px] sm:mx-auto relative transition-all duration-200 ${isDragging ? 'bg-accent-light border-accent-primary' : ''}`}
-=======
-      className={`flex flex-col px-1 py-3 @min-w-[520px]:p-4 ${showTopBorder ? 'border-t border-border-secondary' : ''} w-full max-w-[800px] sm:mx-auto relative transition-all duration-200 ${isDragging ? 'bg-accent-light border-accent-primary' : ''
-        }`}
->>>>>>> a4aaa738
       ref={dropAreaRef}
       {...getRootProps()}
     >
@@ -237,15 +194,7 @@
       {selectedFiles.length > 0 && (
         <div className="flex flex-wrap gap-2 mb-3 p-3 bg-bg-secondary border border-border-secondary rounded-md max-h-[120px] overflow-y-auto transition-all duration-150">
           {selectedFiles.map((pf) => (
-<<<<<<< HEAD
             <div key={pf.id} className={`flex items-center gap-2 bg-bg-elevated border border-border-secondary rounded-md px-3 py-2 max-w-[200px] relative transition-all duration-150 hover:border-accent-primary hover:-translate-y-px hover:shadow-sm ${pf.status === 'error' ? 'bg-error text-text-inverse border-error' : ''}`}>
-=======
-            <div
-              key={pf.id}
-              className={`flex items-center gap-2 bg-bg-elevated border border-border-secondary rounded-md px-3 py-2 max-w-[200px] relative transition-all duration-150 hover:border-accent-primary hover:-translate-y-px hover:shadow-sm ${pf.status === 'error' ? 'bg-error text-text-inverse border-error' : ''
-                }`}
-            >
->>>>>>> a4aaa738
               {/* Image or Icon */}
               {fileService.isImage(pf.file) ? (
                 <img src={pf.previewUrl} alt={pf.file.name} className="w-8 h-8 object-cover rounded flex-shrink-0" />
@@ -288,30 +237,8 @@
       )}
 
       {/* Input Area */}
-<<<<<<< HEAD
       <div className="bg-bg-secondary border border-border-secondary rounded-lg p-2 transition-all duration-150 relative focus-within:border-border-focus focus-within:shadow-[0_0_0_3px_var(--color-accent-light)] focus-within:bg-bg-primary">
         {/* Textarea */}
-=======
-      <div className="flex items-end gap-2 bg-bg-secondary border border-border-secondary rounded-lg p-2 transition-all duration-150 relative focus-within:border-border-focus focus-within:shadow-[0_0_0_3px_var(--color-accent-light)] focus-within:bg-bg-primary">
-        <button
-          onClick={handleUploadClick}
-          className="flex items-center justify-center w-9 h-9 p-0 bg-transparent border-none rounded-md text-text-tertiary cursor-pointer transition-all duration-150 flex-shrink-0 hover:bg-bg-tertiary hover:text-accent-primary active:scale-95 disabled:opacity-50 disabled:cursor-not-allowed"
-          aria-label="Attach file"
-          title="Attach file"
-          disabled={isProcessing}
-        >
-          <FaPaperclip className="w-[18px] h-[18px]" />
-        </button>
-        {/* Hidden file input */}
-        <input
-          type="file"
-          multiple
-          ref={fileInputRef}
-          onChange={handleFileChange}
-          style={{ display: 'none' }}
-          accept={createAcceptAttribute()}
-        />
->>>>>>> a4aaa738
         <TextareaAutosize
           ref={textAreaRef}
           value={value}
@@ -324,7 +251,6 @@
           minRows={2}
           maxRows={16}
           style={{
-<<<<<<< HEAD
             transition: 'height 150ms ease'
           }}
           className={`w-full px-2 py-2 mb-2 bg-transparent text-text-primary border-none font-sans text-sm leading-normal resize-none overflow-y-auto focus:outline-none placeholder:text-text-tertiary @min-w-[520px]:px-3 @min-w-[520px]:text-base`}
@@ -382,36 +308,6 @@
           style={{ display: 'none' }}
           accept={createAcceptAttribute()}
         />
-=======
-            transition: 'height 150ms ease',
-          }}
-          className={`flex-1 px-2 py-2 bg-transparent text-text-primary border-none font-sans text-sm leading-normal resize-none overflow-y-auto focus:outline-none placeholder:text-text-tertiary @min-w-[520px]:px-3 @min-w-[520px]:text-base`}
-        />
-        <button
-          onClick={handleButtonClick}
-          disabled={
-            isFileProcessing ||
-            (!isProcessing && !value.trim() && selectedFiles.filter((f) => f.status === 'pending').length === 0)
-          }
-          className={`flex items-center justify-center w-9 h-9 p-0 border-none rounded-md cursor-pointer transition-all duration-150 flex-shrink-0 relative overflow-hidden hover:-translate-y-px hover:shadow-sm active:scale-95 disabled:bg-bg-tertiary disabled:text-text-tertiary disabled:cursor-not-allowed ${isProcessing && !isFileProcessing
-              ? 'bg-orange-500 text-text-inverse hover:bg-orange-600'
-              : 'bg-accent-primary text-text-inverse hover:bg-accent-hover'
-            }`}
-          aria-label={isProcessing && !isFileProcessing ? 'Pause response' : 'Send message'}
-        >
-          {isFileProcessing ? (
-            <span className="flex items-center justify-center gap-0.5">
-              <span className="w-1 h-1 bg-current rounded-full animate-pulse-dot" />
-              <span className="w-1 h-1 bg-current rounded-full animate-pulse-dot" style={{ animationDelay: '-0.16s' }} />
-              <span className="w-1 h-1 bg-current rounded-full animate-pulse-dot" style={{ animationDelay: '-0.32s' }} />
-            </span>
-          ) : isProcessing && !isFileProcessing ? (
-            <FaPause size={16} className="relative z-10" />
-          ) : (
-            <FaPaperPlane size={16} className="relative z-10" />
-          )}
-        </button>
->>>>>>> a4aaa738
       </div>
     </div>
   );
