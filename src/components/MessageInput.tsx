--- conflicted
+++ resolved
@@ -296,20 +296,26 @@
             <DeepResearchToggle />
           </div>
           
-          {/* Right side: Send button */}
+          {/* Right side: Send/Pause button */}
           <button
-            onClick={handleSendClick}
-            disabled={isProcessing || (!value.trim() && selectedFiles.filter(f => f.status === 'pending').length === 0)}
-            className={`flex items-center justify-center w-9 h-9 p-0 bg-accent-primary text-text-inverse border-none rounded-md cursor-pointer transition-all duration-150 flex-shrink-0 relative overflow-hidden hover:bg-accent-hover hover:-translate-y-px hover:shadow-sm active:scale-95 disabled:bg-bg-tertiary disabled:text-text-tertiary disabled:cursor-not-allowed ${isProcessing ? 'is-processing' : ''}`}
-            aria-label="Send message"
+            onClick={handleButtonClick}
+            disabled={isFileProcessing || (!isProcessing && !value.trim() && selectedFiles.filter(f => f.status === 'pending').length === 0)}
+            className={`flex items-center justify-center w-9 h-9 p-0 border-none rounded-md cursor-pointer transition-all duration-150 flex-shrink-0 relative overflow-hidden hover:-translate-y-px hover:shadow-sm active:scale-95 disabled:bg-bg-tertiary disabled:text-text-tertiary disabled:cursor-not-allowed ${
+              isProcessing && !isFileProcessing 
+                ? 'bg-orange-500 text-text-inverse hover:bg-orange-600' 
+                : 'bg-accent-primary text-text-inverse hover:bg-accent-hover'
+            }`}
+            aria-label={isProcessing && !isFileProcessing ? "Pause response" : "Send message"}
           >
-            {isProcessing ? 
+            {isFileProcessing ? 
               <span className="flex items-center justify-center gap-0.5">
                 <span className="w-1 h-1 bg-current rounded-full animate-pulse-dot" />
                 <span className="w-1 h-1 bg-current rounded-full animate-pulse-dot" style={{animationDelay: '-0.16s'}} />
                 <span className="w-1 h-1 bg-current rounded-full animate-pulse-dot" style={{animationDelay: '-0.32s'}} />
               </span> : 
-              <FaPaperPlane size={16} className="relative z-10" />
+              isProcessing && !isFileProcessing ?
+                <FaPause size={16} className="relative z-10" /> :
+                <FaPaperPlane size={16} className="relative z-10" />
             }
           </button>
         </div>
@@ -323,30 +329,6 @@
           style={{ display: 'none' }}
           accept={createAcceptAttribute()}
         />
-<<<<<<< HEAD
-=======
-        <button
-          onClick={handleButtonClick}
-          disabled={isFileProcessing || (!isProcessing && !value.trim() && selectedFiles.filter(f => f.status === 'pending').length === 0)}
-          className={`flex items-center justify-center w-9 h-9 p-0 border-none rounded-md cursor-pointer transition-all duration-150 flex-shrink-0 relative overflow-hidden hover:-translate-y-px hover:shadow-sm active:scale-95 disabled:bg-bg-tertiary disabled:text-text-tertiary disabled:cursor-not-allowed ${
-            isProcessing && !isFileProcessing 
-              ? 'bg-orange-500 text-text-inverse hover:bg-orange-600' 
-              : 'bg-accent-primary text-text-inverse hover:bg-accent-hover'
-          }`}
-          aria-label={isProcessing && !isFileProcessing ? "Pause response" : "Send message"}
-        >
-          {isFileProcessing ? 
-            <span className="flex items-center justify-center gap-0.5">
-              <span className="w-1 h-1 bg-current rounded-full animate-pulse-dot" />
-              <span className="w-1 h-1 bg-current rounded-full animate-pulse-dot" style={{animationDelay: '-0.16s'}} />
-              <span className="w-1 h-1 bg-current rounded-full animate-pulse-dot" style={{animationDelay: '-0.32s'}} />
-            </span> : 
-            isProcessing && !isFileProcessing ?
-              <FaPause size={16} className="relative z-10" /> :
-              <FaPaperPlane size={16} className="relative z-10" />
-          }
-        </button>
->>>>>>> fe4a47e6
       </div>
     </div>
   );
