import React, { useState, useRef, KeyboardEvent, ChangeEvent, useEffect, DragEvent } from 'react';
import { FaPaperclip, FaTimes, FaUpload, FaPaperPlane } from 'react-icons/fa'; // Added FaPaperPlane
import { PreviewFile } from '../types/chat';
import { fileService } from '../services/fileService';
import AgentSelector from './AgentSelector';

interface MessageInputProps {
  value: string;
  onChange: (value: string) => void;
  onSendMessage: (text: string, files?: { id: string; file: File }[]) => void;
  isProcessing: boolean;
  initialFiles?: PreviewFile[];
}

const MessageInput: React.FC<MessageInputProps> = ({
  value,
  onChange,
  onSendMessage,
  isProcessing,
  initialFiles = []
}) => {
  const textAreaRef = useRef<HTMLTextAreaElement>(null);
  const fileInputRef = useRef<HTMLInputElement>(null);
  const dropAreaRef = useRef<HTMLDivElement>(null);
  const [selectedFiles, setSelectedFiles] = useState<PreviewFile[]>(initialFiles);
  const [isDragging, setIsDragging] = useState(false);

  // Effect to sync with initialFiles prop when it changes
  useEffect(() => {
    setSelectedFiles(initialFiles);
  }, [initialFiles]);


<<<<<<< HEAD
  // Function to adjust textarea height
  const adjustTextareaHeight = () => {
    const textarea = textAreaRef.current;
    if (!textarea) return;
    
    // Reset height to auto so we can get the right scrollHeight
    textarea.style.height = 'auto';
    
    textarea.style.height = `${textarea.scrollHeight}px`;
  };
=======
>>>>>>> 9c797bcc

  // Function to handle Send button click
  const handleSendClick = () => {
    const filesToSend = selectedFiles
      .filter(pf => pf.status === 'pending')
      .map(pf => ({ id: pf.id, file: pf.file }));

    const textToSend = value.trim();

    // If nothing to send or if processing, exit
    if ((!textToSend && filesToSend.length === 0) || isProcessing) return;

    // Call parent's handler
    onSendMessage(textToSend, filesToSend.length > 0 ? filesToSend : undefined);

    // Clear text input locally
    onChange('');

  };

  // Function to handle Enter key press
  const handleKeyDown = (event: KeyboardEvent<HTMLTextAreaElement>) => {
    if (event.key === 'Enter' && !event.shiftKey) {
      event.preventDefault();
      handleSendClick();
    }
  };

  // Function to handle textarea input
  const handleInput = (event: React.ChangeEvent<HTMLTextAreaElement>) => {
    onChange(event.target.value);
  };

  // Function to trigger file input click
  const handleUploadClick = () => {
    if (isProcessing) return;
    fileInputRef.current?.click();
  };

  // Function to handle files from any source (input or drop)
  const processFiles = (files: FileList) => {
    if (!files || files.length === 0) return;
    
    const newPreviewFiles = Array.from(files)
      .map(file => fileService.createPreviewFile(file));
    
    // Add to existing files
    setSelectedFiles(prev => [...prev, ...newPreviewFiles]);
    
    // Reset file input
    if (fileInputRef.current) {
      fileInputRef.current.value = '';
    }
  };

  // Function to handle file selection from input
  const handleFileChange = (event: ChangeEvent<HTMLInputElement>) => {
    if (!event.target.files) return;
    processFiles(event.target.files);
  };

  // Function to handle removing a file
  const handleRemoveFile = (idToRemove: string) => {
    // Find the file to remove
    const fileToRemove = selectedFiles.find(f => f.id === idToRemove);
    
    // Revoke preview URL if not a completed upload
    if (fileToRemove && fileToRemove.status !== 'complete') {
      fileService.revokePreviewUrl(fileToRemove.id);
    }
    
    // Remove from state
    setSelectedFiles(prev => prev.filter(file => file.id !== idToRemove));
  };

  // Drag and drop handlers
  const handleDragEnter = (e: DragEvent<HTMLDivElement>) => {
    e.preventDefault();
    e.stopPropagation();
    setIsDragging(true);
  };

  const handleDragOver = (e: DragEvent<HTMLDivElement>) => {
    e.preventDefault();
    e.stopPropagation();
    if (!isDragging) setIsDragging(true);
  };

  const handleDragLeave = (e: DragEvent<HTMLDivElement>) => {
    e.preventDefault();
    e.stopPropagation();
    
    // Only set dragging to false if the target is the dropArea or leaving the document
    if (e.currentTarget === dropAreaRef.current) {
      setIsDragging(false);
    }
  };

  const handleDrop = (e: DragEvent<HTMLDivElement>) => {
    e.preventDefault();
    e.stopPropagation();
    setIsDragging(false);
    
    if (e.dataTransfer.files && e.dataTransfer.files.length > 0) {
      processFiles(e.dataTransfer.files);
    }
  };

  return (
    <div 
      className={`flex flex-col p-4 bg-bg-primary border-t border-border-secondary max-w-[800px] w-full mx-auto relative transition-all duration-200 ${isDragging ? 'bg-accent-light border-accent-primary' : ''}`}
      ref={dropAreaRef}
      onDragEnter={handleDragEnter}
      onDragOver={handleDragOver}
      onDragLeave={handleDragLeave}
      onDrop={handleDrop}
    >
      {/* Drag overlay when dragging files */}
      {isDragging && (
        <div className="absolute inset-0 bg-bg-primary/95 flex items-center justify-center rounded-lg z-10 animate-fade-in">
          <div className="flex flex-col items-center gap-3 p-5 text-accent-primary text-center border-2 border-dashed border-accent-primary rounded-lg bg-accent-light">
            <FaUpload size={32} />
            <p className="text-base font-medium m-0">Drop files to upload</p>
          </div>
        </div>
      )}
      
      {/* File Preview Area */}
      {selectedFiles.length > 0 && (
        <div className="flex flex-wrap gap-2 mb-3 p-3 bg-bg-secondary border border-border-secondary rounded-md max-h-[120px] overflow-y-auto transition-all duration-150">
          {selectedFiles.map((pf) => (
            <div key={pf.id} className={`flex items-center gap-2 bg-bg-primary border border-border-secondary rounded-md px-3 py-2 max-w-[200px] relative transition-all duration-150 hover:border-accent-primary hover:-translate-y-px hover:shadow-sm ${pf.status === 'error' ? 'bg-error text-text-inverse border-error' : ''}`}>
              {/* Image or Icon */}
              {fileService.isImage(pf.file) ? (
                <img src={pf.previewUrl} alt={pf.file.name} className="w-8 h-8 object-cover rounded flex-shrink-0" />
              ) : (
                <div className="w-8 h-8 flex items-center justify-center text-xl flex-shrink-0">📄</div>
              )}
              {/* Name and Progress/Status */}
              <div className="flex-1 min-w-0">
                <span className="block text-xs font-medium text-text-primary truncate" title={pf.file.name}>{pf.file.name}</span>
                {pf.status === 'uploading' && (
                  <div className="w-full bg-bg-tertiary rounded-full h-1 mt-1 overflow-hidden">
                    <div className="h-full bg-accent-primary transition-all duration-300 rounded-full" style={{ width: `${pf.progress}%` }}></div>
                  </div>
                )}
                {pf.status === 'complete' && pf.finalFileData && (
                  <span className="block text-xs text-success mt-0.5">Sent: {pf.finalFileData.name}</span>
                )}
                {pf.status === 'complete' && !pf.finalFileData && <span className="block text-xs text-success mt-0.5">Sent</span>}
              </div>
              {/* Remove Button (only if pending) */}
              {pf.status === 'pending' && (
                <button onClick={() => handleRemoveFile(pf.id)} className="absolute -top-1 -right-1 w-4 h-4 bg-error text-text-inverse rounded-full flex items-center justify-center text-xs cursor-pointer transition-all duration-150 hover:bg-error/80" aria-label="Remove file">
                  <FaTimes size={8} />
                </button>
              )}
            </div>
          ))}
        </div>
      )}

      {/* Input Area */}
      <div className="flex items-end gap-2 bg-bg-secondary border border-border-secondary rounded-lg p-2 transition-all duration-150 relative focus-within:border-border-focus focus-within:shadow-[0_0_0_3px_var(--color-accent-light)] focus-within:bg-bg-primary">
        <div className="flex flex-col gap-1.5 flex-shrink-0 items-center">
          <AgentSelector />
          <button
          onClick={handleUploadClick} 
          className="flex items-center justify-center w-9 h-9 p-0 bg-transparent border-none rounded-md text-text-tertiary cursor-pointer transition-all duration-150 flex-shrink-0 hover:bg-bg-tertiary hover:text-accent-primary active:scale-95 disabled:opacity-50 disabled:cursor-not-allowed" 
          aria-label="Attach file" 
          title="Attach file" 
          disabled={isProcessing}
        >
          <FaPaperclip className="w-[18px] h-[18px]" />
        </button>
        <input
          type="file"
          multiple
          ref={fileInputRef}
          onChange={handleFileChange}
          style={{ display: 'none' }}
          accept="image/*,application/pdf,.doc,.docx,.xls,.xlsx,.zip,.rar"
        />
        </div>
        <textarea
          ref={textAreaRef}
          value={value}
          onChange={handleInput}
          onKeyDown={handleKeyDown}
          placeholder="Type your message or drop files..."
          rows={3}
          disabled={isProcessing}
          className="flex-1 h-[72px] px-3 py-2 bg-transparent text-text-primary border-none font-sans text-base leading-normal resize-none overflow-y-auto transition-all duration-150 focus:outline-none placeholder:text-text-tertiary"
        />
        <button
          onClick={handleSendClick}
          disabled={isProcessing || (!value.trim() && selectedFiles.filter(f => f.status === 'pending').length === 0)}
          className={`flex items-center justify-center w-9 h-9 p-0 bg-accent-primary text-text-inverse border-none rounded-md cursor-pointer transition-all duration-150 flex-shrink-0 relative overflow-hidden hover:bg-accent-hover hover:-translate-y-px hover:shadow-sm active:scale-95 disabled:bg-bg-tertiary disabled:text-text-tertiary disabled:cursor-not-allowed ${isProcessing ? 'is-processing' : ''}`}
          aria-label="Send message"
        >
          {isProcessing ? 
            <span className="flex items-center justify-center gap-0.5">
              <span className="w-1 h-1 bg-current rounded-full animate-pulse-dot" />
              <span className="w-1 h-1 bg-current rounded-full animate-pulse-dot" style={{animationDelay: '-0.16s'}} />
              <span className="w-1 h-1 bg-current rounded-full animate-pulse-dot" style={{animationDelay: '-0.32s'}} />
            </span> : 
            <FaPaperPlane size={16} className="relative z-10" />
          }
        </button>
      </div>
    </div>
  );
};

export default MessageInput; <|MERGE_RESOLUTION|>--- conflicted
+++ resolved
@@ -31,19 +31,6 @@
   }, [initialFiles]);
 
 
-<<<<<<< HEAD
-  // Function to adjust textarea height
-  const adjustTextareaHeight = () => {
-    const textarea = textAreaRef.current;
-    if (!textarea) return;
-    
-    // Reset height to auto so we can get the right scrollHeight
-    textarea.style.height = 'auto';
-    
-    textarea.style.height = `${textarea.scrollHeight}px`;
-  };
-=======
->>>>>>> 9c797bcc
 
   // Function to handle Send button click
   const handleSendClick = () => {
