--- conflicted
+++ resolved
@@ -5,14 +5,11 @@
 import { fileService } from '../services/fileService';
 import { backend } from '../utils/config';
 import { useInputStore } from '../stores';
-<<<<<<< HEAD
+import { useDropzone } from 'react-dropzone';
+import mime from 'mime/lite';
 import AgentSelector from './AgentSelector';
 import ModelSelector from './ModelSelector';
 import DeepResearchToggle from './DeepResearchToggle';
-=======
-import { useDropzone } from 'react-dropzone';
-import mime from 'mime/lite';
->>>>>>> eab07cae
 
 interface MessageInputProps {
   onSendMessage: (text: string, files?: { id: string; file: File }[]) => void;
