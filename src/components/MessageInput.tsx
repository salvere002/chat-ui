--- conflicted
+++ resolved
@@ -3,10 +3,7 @@
 import { PreviewFile } from '../types/chat';
 import { fileService } from '../services/fileService';
 import { backend } from '../utils/config';
-<<<<<<< HEAD
 import AgentSelector from './AgentSelector';
-=======
->>>>>>> 32471b74
 
 interface MessageInputProps {
   value: string;
@@ -239,6 +236,7 @@
         >
           <FaPaperclip className="w-[18px] h-[18px]" />
         </button>
+        </div>
         <input
           type="file"
           multiple
@@ -247,7 +245,6 @@
           style={{ display: 'none' }}
           accept={createAcceptAttribute()}
         />
-        </div>
         <textarea
           ref={textAreaRef}
           value={value}
