import React, { useState, useRef, KeyboardEvent, ChangeEvent, useEffect, DragEvent } from 'react';
import { FaPaperclip, FaTimes, FaUpload, FaPaperPlane } from 'react-icons/fa'; // Added FaPaperPlane
import { PreviewFile } from '../types/chat';
import { fileService } from '../services/fileService';
<<<<<<< HEAD
import AgentSelector from './AgentSelector';
import './MessageInput.css';
=======
>>>>>>> 4a435085

interface MessageInputProps {
  value: string;
  onChange: (value: string) => void;
  onSendMessage: (text: string, files?: { id: string; file: File }[]) => void;
  isProcessing: boolean;
  initialFiles?: PreviewFile[];
}

const MessageInput: React.FC<MessageInputProps> = ({
  value,
  onChange,
  onSendMessage,
  isProcessing,
  initialFiles = []
}) => {
  const textAreaRef = useRef<HTMLTextAreaElement>(null);
  const fileInputRef = useRef<HTMLInputElement>(null);
  const dropAreaRef = useRef<HTMLDivElement>(null);
  const [selectedFiles, setSelectedFiles] = useState<PreviewFile[]>(initialFiles);
  const [isDragging, setIsDragging] = useState(false);

  // Effect to sync with initialFiles prop when it changes
  useEffect(() => {
    setSelectedFiles(initialFiles);
  }, [initialFiles]);

  // Effect to auto-resize textarea on mount and when value changes
  useEffect(() => {
    if (textAreaRef.current) {
      adjustTextareaHeight();
    }
  }, [value]);

  // Function to adjust textarea height
  const adjustTextareaHeight = () => {
    const textarea = textAreaRef.current;
    if (!textarea) return;
    
    // Reset height to auto so we can get the right scrollHeight
    textarea.style.height = 'auto';
    
    textarea.style.height = `${textarea.scrollHeight}px`;
  };

  // Function to handle Send button click
  const handleSendClick = () => {
    const filesToSend = selectedFiles
      .filter(pf => pf.status === 'pending')
      .map(pf => ({ id: pf.id, file: pf.file }));

    const textToSend = value.trim();

    // If nothing to send or if processing, exit
    if ((!textToSend && filesToSend.length === 0) || isProcessing) return;

    // Call parent's handler
    onSendMessage(textToSend, filesToSend.length > 0 ? filesToSend : undefined);

    // Clear text input locally
    onChange('');

    // Reset textarea height
    if (textAreaRef.current) {
      textAreaRef.current.style.height = 'auto';
    }
  };

  // Function to handle Enter key press
  const handleKeyDown = (event: KeyboardEvent<HTMLTextAreaElement>) => {
    if (event.key === 'Enter' && !event.shiftKey) {
      event.preventDefault();
      handleSendClick();
    }
  };

  // Function to auto-resize textarea
  const handleInput = (event: React.ChangeEvent<HTMLTextAreaElement>) => {
    onChange(event.target.value);
    adjustTextareaHeight();
  };

  // Function to trigger file input click
  const handleUploadClick = () => {
    if (isProcessing) return;
    fileInputRef.current?.click();
  };

  // Function to handle files from any source (input or drop)
  const processFiles = (files: FileList) => {
    if (!files || files.length === 0) return;
    
    const newPreviewFiles = Array.from(files)
      .map(file => fileService.createPreviewFile(file));
    
    // Add to existing files
    setSelectedFiles(prev => [...prev, ...newPreviewFiles]);
    
    // Reset file input
    if (fileInputRef.current) {
      fileInputRef.current.value = '';
    }
  };

  // Function to handle file selection from input
  const handleFileChange = (event: ChangeEvent<HTMLInputElement>) => {
    if (!event.target.files) return;
    processFiles(event.target.files);
  };

  // Function to handle removing a file
  const handleRemoveFile = (idToRemove: string) => {
    // Find the file to remove
    const fileToRemove = selectedFiles.find(f => f.id === idToRemove);
    
    // Revoke preview URL if not a completed upload
    if (fileToRemove && fileToRemove.status !== 'complete') {
      fileService.revokePreviewUrl(fileToRemove.id);
    }
    
    // Remove from state
    setSelectedFiles(prev => prev.filter(file => file.id !== idToRemove));
  };

  // Drag and drop handlers
  const handleDragEnter = (e: DragEvent<HTMLDivElement>) => {
    e.preventDefault();
    e.stopPropagation();
    setIsDragging(true);
  };

  const handleDragOver = (e: DragEvent<HTMLDivElement>) => {
    e.preventDefault();
    e.stopPropagation();
    if (!isDragging) setIsDragging(true);
  };

  const handleDragLeave = (e: DragEvent<HTMLDivElement>) => {
    e.preventDefault();
    e.stopPropagation();
    
    // Only set dragging to false if the target is the dropArea or leaving the document
    if (e.currentTarget === dropAreaRef.current) {
      setIsDragging(false);
    }
  };

  const handleDrop = (e: DragEvent<HTMLDivElement>) => {
    e.preventDefault();
    e.stopPropagation();
    setIsDragging(false);
    
    if (e.dataTransfer.files && e.dataTransfer.files.length > 0) {
      processFiles(e.dataTransfer.files);
    }
  };

  return (
    <div 
      className={`flex flex-col p-4 bg-bg-primary border-t border-border-secondary max-w-[800px] w-full mx-auto relative transition-all duration-200 ${isDragging ? 'bg-accent-light border-accent-primary' : ''}`}
      ref={dropAreaRef}
      onDragEnter={handleDragEnter}
      onDragOver={handleDragOver}
      onDragLeave={handleDragLeave}
      onDrop={handleDrop}
    >
      {/* Drag overlay when dragging files */}
      {isDragging && (
        <div className="absolute inset-0 bg-bg-primary/95 flex items-center justify-center rounded-lg z-10 animate-fade-in">
          <div className="flex flex-col items-center gap-3 p-5 text-accent-primary text-center border-2 border-dashed border-accent-primary rounded-lg bg-accent-light">
            <FaUpload size={32} />
            <p className="text-base font-medium m-0">Drop files to upload</p>
          </div>
        </div>
      )}
      
      {/* File Preview Area */}
      {selectedFiles.length > 0 && (
        <div className="flex flex-wrap gap-2 mb-3 p-3 bg-bg-secondary border border-border-secondary rounded-md max-h-[120px] overflow-y-auto transition-all duration-150">
          {selectedFiles.map((pf) => (
            <div key={pf.id} className={`flex items-center gap-2 bg-bg-primary border border-border-secondary rounded-md px-3 py-2 max-w-[200px] relative transition-all duration-150 hover:border-accent-primary hover:-translate-y-px hover:shadow-sm ${pf.status === 'error' ? 'bg-error text-text-inverse border-error' : ''}`}>
              {/* Image or Icon */}
              {fileService.isImage(pf.file) ? (
                <img src={pf.previewUrl} alt={pf.file.name} className="w-8 h-8 object-cover rounded flex-shrink-0" />
              ) : (
                <div className="w-8 h-8 flex items-center justify-center text-xl flex-shrink-0">📄</div>
              )}
              {/* Name and Progress/Status */}
              <div className="flex-1 min-w-0">
                <span className="block text-xs font-medium text-text-primary truncate" title={pf.file.name}>{pf.file.name}</span>
                {pf.status === 'uploading' && (
                  <div className="w-full bg-bg-tertiary rounded-full h-1 mt-1 overflow-hidden">
                    <div className="h-full bg-accent-primary transition-all duration-300 rounded-full" style={{ width: `${pf.progress}%` }}></div>
                  </div>
                )}
                {pf.status === 'complete' && pf.finalFileData && (
                  <span className="block text-xs text-success mt-0.5">Sent: {pf.finalFileData.name}</span>
                )}
                {pf.status === 'complete' && !pf.finalFileData && <span className="block text-xs text-success mt-0.5">Sent</span>}
              </div>
              {/* Remove Button (only if pending) */}
              {pf.status === 'pending' && (
                <button onClick={() => handleRemoveFile(pf.id)} className="absolute -top-1 -right-1 w-4 h-4 bg-error text-text-inverse rounded-full flex items-center justify-center text-xs cursor-pointer transition-all duration-150 hover:bg-error/80" aria-label="Remove file">
                  <FaTimes size={8} />
                </button>
              )}
            </div>
          ))}
        </div>
      )}

      {/* Input Area */}
<<<<<<< HEAD
      <div className="message-input-area">
        <div className="input-controls">
          <AgentSelector />
          <button 
=======
      <div className="flex items-end gap-2 bg-bg-secondary border border-border-secondary rounded-lg p-2 transition-all duration-150 relative focus-within:border-border-focus focus-within:shadow-[0_0_0_3px_var(--color-accent-light)] focus-within:bg-bg-primary">
        <button 
>>>>>>> 4a435085
          onClick={handleUploadClick} 
          className="flex items-center justify-center w-9 h-9 p-0 bg-transparent border-none rounded-md text-text-tertiary cursor-pointer transition-all duration-150 flex-shrink-0 hover:bg-bg-tertiary hover:text-accent-primary active:scale-95 disabled:opacity-50 disabled:cursor-not-allowed" 
          aria-label="Attach file" 
          title="Attach file" 
          disabled={isProcessing}
        >
<<<<<<< HEAD
          <FaPaperclip size={8} />
=======
          <FaPaperclip className="w-[18px] h-[18px]" />
>>>>>>> 4a435085
        </button>
        <input
          type="file"
          multiple
          ref={fileInputRef}
          onChange={handleFileChange}
          style={{ display: 'none' }}
          accept="image/*,application/pdf,.doc,.docx,.xls,.xlsx,.zip,.rar"
        />
        </div>
        <textarea
          ref={textAreaRef}
          value={value}
          onChange={handleInput}
          onKeyDown={handleKeyDown}
          placeholder="Type your message or drop files..."
          rows={1}
          disabled={isProcessing}
          className="flex-1 min-h-[40px] max-h-[120px] px-3 py-2 bg-transparent text-text-primary border-none font-sans text-base leading-normal resize-none overflow-y-auto transition-all duration-150 focus:outline-none placeholder:text-text-tertiary"
        />
        <button
          onClick={handleSendClick}
          disabled={isProcessing || (!value.trim() && selectedFiles.filter(f => f.status === 'pending').length === 0)}
          className={`flex items-center justify-center w-9 h-9 p-0 bg-accent-primary text-text-inverse border-none rounded-md cursor-pointer transition-all duration-150 flex-shrink-0 relative overflow-hidden hover:bg-accent-hover hover:-translate-y-px hover:shadow-sm active:scale-95 disabled:bg-bg-tertiary disabled:text-text-tertiary disabled:cursor-not-allowed ${isProcessing ? 'is-processing' : ''}`}
          aria-label="Send message"
        >
          {isProcessing ? 
            <span className="flex items-center justify-center gap-0.5">
              <span className="w-1 h-1 bg-current rounded-full animate-pulse-dot" />
              <span className="w-1 h-1 bg-current rounded-full animate-pulse-dot" style={{animationDelay: '-0.16s'}} />
              <span className="w-1 h-1 bg-current rounded-full animate-pulse-dot" style={{animationDelay: '-0.32s'}} />
            </span> : 
            <FaPaperPlane size={16} className="relative z-10" />
          }
        </button>
      </div>
    </div>
  );
};

export default MessageInput; <|MERGE_RESOLUTION|>--- conflicted
+++ resolved
@@ -2,11 +2,7 @@
 import { FaPaperclip, FaTimes, FaUpload, FaPaperPlane } from 'react-icons/fa'; // Added FaPaperPlane
 import { PreviewFile } from '../types/chat';
 import { fileService } from '../services/fileService';
-<<<<<<< HEAD
 import AgentSelector from './AgentSelector';
-import './MessageInput.css';
-=======
->>>>>>> 4a435085
 
 interface MessageInputProps {
   value: string;
@@ -219,26 +215,17 @@
       )}
 
       {/* Input Area */}
-<<<<<<< HEAD
-      <div className="message-input-area">
-        <div className="input-controls">
+      <div className="flex items-end gap-2 bg-bg-secondary border border-border-secondary rounded-lg p-2 transition-all duration-150 relative focus-within:border-border-focus focus-within:shadow-[0_0_0_3px_var(--color-accent-light)] focus-within:bg-bg-primary">
+        <div className="flex flex-col gap-1.5 flex-shrink-0 items-center">
           <AgentSelector />
-          <button 
-=======
-      <div className="flex items-end gap-2 bg-bg-secondary border border-border-secondary rounded-lg p-2 transition-all duration-150 relative focus-within:border-border-focus focus-within:shadow-[0_0_0_3px_var(--color-accent-light)] focus-within:bg-bg-primary">
-        <button 
->>>>>>> 4a435085
+          <button
           onClick={handleUploadClick} 
           className="flex items-center justify-center w-9 h-9 p-0 bg-transparent border-none rounded-md text-text-tertiary cursor-pointer transition-all duration-150 flex-shrink-0 hover:bg-bg-tertiary hover:text-accent-primary active:scale-95 disabled:opacity-50 disabled:cursor-not-allowed" 
           aria-label="Attach file" 
           title="Attach file" 
           disabled={isProcessing}
         >
-<<<<<<< HEAD
-          <FaPaperclip size={8} />
-=======
           <FaPaperclip className="w-[18px] h-[18px]" />
->>>>>>> 4a435085
         </button>
         <input
           type="file"
