import React, { useState, useRef, KeyboardEvent, ChangeEvent, DragEvent, useCallback } from 'react';
import TextareaAutosize from 'react-textarea-autosize';
import { FaPaperclip, FaTimes, FaUpload, FaPaperPlane, FaPause } from 'react-icons/fa';
import { PreviewFile } from '../types/chat';
import { fileService } from '../services/fileService';
import { backend } from '../utils/config';
import { useInputStore, useUiSettingsStore } from '../stores';
import AgentSelector from './AgentSelector';
import ModelSelector from './ModelSelector';
import DeepResearchToggle from './DeepResearchToggle';

interface MessageInputProps {
  onSendMessage: (text: string, files?: { id: string; file: File }[]) => void;
  onPauseRequest: () => void;
  isProcessing: boolean;
  isFileProcessing?: boolean;
<<<<<<< HEAD
  initialFiles?: PreviewFile[];
  showTopBorder?: boolean;
  onFocusChange?: (isFocused: boolean) => void;
=======
  selectedFiles: PreviewFile[];
  onFileRemove: (fileId: string) => void;
  onProcessFiles: (files: FileList) => void;
>>>>>>> dc56c772
}

// Convert allowed extensions from config to accept attribute format
const createAcceptAttribute = (): string => {
  const allowedExtensions = backend.uploads.allowedExtensions || [];
  
  // Create MIME type mappings for common extensions
  const mimeTypeMappings: Record<string, string> = {
    'png': 'image/png',
    'jpg': 'image/jpeg',
    'jpeg': 'image/jpeg',
    'gif': 'image/gif',
    'pdf': 'application/pdf',
    'txt': 'text/plain',
    'doc': 'application/msword',
    'docx': 'application/vnd.openxmlformats-officedocument.wordprocessingml.document'
  };
  
  // Convert extensions to accept format
  const acceptTypes = allowedExtensions.map(ext => {
    // First try to use MIME type if available
    if (mimeTypeMappings[ext]) {
      return mimeTypeMappings[ext];
    }
    // Fallback to extension format
    return `.${ext}`;
  });
  
  return acceptTypes.join(',');
};

const MessageInput: React.FC<MessageInputProps> = ({
  onSendMessage,
  onPauseRequest,
  isProcessing,
  isFileProcessing = false,
<<<<<<< HEAD
  initialFiles = [],
  showTopBorder = true,
  onFocusChange
=======
  selectedFiles,
  onFileRemove,
  onProcessFiles
>>>>>>> dc56c772
}) => {
  // Get input value and setter from input store
  const { inputValue: value, setInputValue: onChange, resetInput } = useInputStore();
  
  // Get UI settings
  const { backgroundTexture } = useUiSettingsStore();
  const textAreaRef = useRef<HTMLTextAreaElement>(null);
  const fileInputRef = useRef<HTMLInputElement>(null);
  const dropAreaRef = useRef<HTMLDivElement>(null);
  const [isDragging, setIsDragging] = useState(false);
  

  // Use refs for stable access to current values in callbacks
  const valueRef = useRef(value);
  const selectedFilesRef = useRef(selectedFiles);
  const onSendMessageRef = useRef(onSendMessage);

  // Update refs when props change
  valueRef.current = value;
  selectedFilesRef.current = selectedFiles;
  onSendMessageRef.current = onSendMessage;


  // Handle focus change
  const handleFocus = useCallback(() => {
    onFocusChange?.(true);
  }, [onFocusChange]);

  const handleBlur = useCallback(() => {
    onFocusChange?.(false);
  }, [onFocusChange]);

  // Generate texture class based on setting
  const getTextureClass = () => {
    if (backgroundTexture === 'off') return 'texture-off';
    if (backgroundTexture === 'sparse') return 'texture-sparse';
    if (backgroundTexture === 'minimal') return 'texture-minimal';
    if (backgroundTexture === 'subtle') return 'texture-subtle';
    return ''; // 'normal' uses default texture
  };

  // Function to handle Send/Pause button click
  const handleButtonClick = useCallback(() => {
    // If currently processing messages (not files), pause the request
    if (isProcessing && !isFileProcessing) {
      onPauseRequest();
      return;
    }

    // Otherwise, send the message
    const filesToSend = selectedFilesRef.current
      .filter(pf => pf.status === 'pending')
      .map(pf => ({ id: pf.id, file: pf.file }));

    const textToSend = valueRef.current.trim();

    // If nothing to send or if file processing, exit
    if ((!textToSend && filesToSend.length === 0) || isFileProcessing) return;

    // Call parent's handler
    onSendMessageRef.current(textToSend, filesToSend.length > 0 ? filesToSend : undefined);

    // Clear text input using store
    resetInput();

  }, [isProcessing, isFileProcessing, onPauseRequest, resetInput]);

  // Function to handle Enter key press
  const handleKeyDown = useCallback((event: KeyboardEvent<HTMLTextAreaElement>) => {
    if (event.key === 'Enter' && !event.shiftKey) {
      event.preventDefault();
      // Only send if not currently processing - don't allow pause via Enter key
      if (!isProcessing) {
        // Inline the send logic to avoid depending on handleButtonClick
        const filesToSend = selectedFilesRef.current
          .filter(pf => pf.status === 'pending')
          .map(pf => ({ id: pf.id, file: pf.file }));

        const textToSend = valueRef.current.trim();

        // If nothing to send or if file processing, exit
        if ((!textToSend && filesToSend.length === 0) || isFileProcessing) return;

        // Call parent's handler
        onSendMessageRef.current(textToSend, filesToSend.length > 0 ? filesToSend : undefined);

        // Clear text input using store
        resetInput();
      }
    }
  }, [isProcessing, isFileProcessing, resetInput]);

  // Function to handle textarea input
  const handleInput = useCallback((event: React.ChangeEvent<HTMLTextAreaElement>) => {
    onChange(event.target.value);
  }, [onChange]);

  // Function to trigger file input click
  const handleUploadClick = useCallback(() => {
    if (isProcessing) return;
    fileInputRef.current?.click();
  }, [isProcessing]);

  // Function to handle file selection from input
  const handleFileChange = useCallback((event: ChangeEvent<HTMLInputElement>) => {
    if (!event.target.files) return;
    onProcessFiles(event.target.files);
    
    // Clear the input to allow selecting the same file again
    if (fileInputRef.current) {
      fileInputRef.current.value = '';
    }
  }, [onProcessFiles]);

  // Drag and drop handlers
  const handleDragEnter = useCallback((e: DragEvent<HTMLDivElement>) => {
    e.preventDefault();
    e.stopPropagation();
    setIsDragging(true);
  }, []);

  const handleDragOver = useCallback((e: DragEvent<HTMLDivElement>) => {
    e.preventDefault();
    e.stopPropagation();
    setIsDragging(true);
  }, []);

  const handleDragLeave = useCallback((e: DragEvent<HTMLDivElement>) => {
    e.preventDefault();
    e.stopPropagation();
    
    // Only set dragging to false if the target is the dropArea or leaving the document
    if (e.currentTarget === dropAreaRef.current) {
      setIsDragging(false);
    }
  }, []);

  const handleDrop = useCallback((e: DragEvent<HTMLDivElement>) => {
    e.preventDefault();
    e.stopPropagation();
    setIsDragging(false);
    
    if (e.dataTransfer.files && e.dataTransfer.files.length > 0) {
      onProcessFiles(e.dataTransfer.files);
    }
  }, [onProcessFiles]);

  return (
    <div 
      className={`flex flex-col px-1 py-3 sm:p-4 bg-bg-primary ${getTextureClass()} ${showTopBorder ? 'border-t border-border-secondary' : ''} w-full max-w-[800px] sm:mx-auto relative transition-all duration-200 ${isDragging ? 'bg-accent-light border-accent-primary' : ''}`}
      ref={dropAreaRef}
      onDragEnter={handleDragEnter}
      onDragOver={handleDragOver}
      onDragLeave={handleDragLeave}
      onDrop={handleDrop}
    >
      {/* Drag overlay when dragging files */}
      {isDragging && (
        <div className="absolute inset-0 bg-bg-elevated/95 flex items-center justify-center rounded-lg z-10 animate-fade-in">
          <div className="flex flex-col items-center gap-3 p-5 text-accent-primary text-center border-2 border-dashed border-accent-primary rounded-lg bg-accent-light">
            <FaUpload size={32} />
            <p className="text-base font-medium m-0">Drop files to upload</p>
          </div>
        </div>
      )}
      
      {/* File Preview Area */}
      {selectedFiles.length > 0 && (
        <div className="flex flex-wrap gap-2 mb-3 p-3 bg-bg-secondary border border-border-secondary rounded-md max-h-[120px] overflow-y-auto transition-all duration-150">
          {selectedFiles.map((pf) => (
            <div key={pf.id} className={`flex items-center gap-2 bg-bg-elevated border border-border-secondary rounded-md px-3 py-2 max-w-[200px] relative transition-all duration-150 hover:border-accent-primary hover:-translate-y-px hover:shadow-sm ${pf.status === 'error' ? 'bg-error text-text-inverse border-error' : ''}`}>
              {/* Image or Icon */}
              {fileService.isImage(pf.file) ? (
                <img src={pf.previewUrl} alt={pf.file.name} className="w-8 h-8 object-cover rounded flex-shrink-0" />
              ) : (
                <div className="w-8 h-8 flex items-center justify-center text-xl flex-shrink-0">📄</div>
              )}
              {/* Name and Progress/Status */}
              <div className="flex-1 min-w-0">
                <span className="block text-xs font-medium text-text-primary truncate" title={pf.file.name}>{pf.file.name}</span>
                {pf.status === 'uploading' && (
                  <div className="w-full bg-bg-tertiary rounded-full h-1 mt-1 overflow-hidden">
                    <div className="h-full bg-accent-primary transition-all duration-300 rounded-full" style={{ width: `${pf.progress}%` }}></div>
                  </div>
                )}
                {pf.status === 'complete' && pf.finalFileData && (
                  <span className="block text-xs text-success mt-0.5">Sent: {pf.finalFileData.name}</span>
                )}
                {pf.status === 'complete' && !pf.finalFileData && <span className="block text-xs text-success mt-0.5">Sent</span>}
              </div>
              {/* Remove Button (only if pending) */}
              {pf.status === 'pending' && (
                <button onClick={() => onFileRemove(pf.id)} className="absolute -top-1 -right-1 w-4 h-4 bg-error text-text-inverse rounded-full flex items-center justify-center text-xs cursor-pointer transition-all duration-150 hover:bg-error/80" aria-label="Remove file">
                  <FaTimes size={8} />
                </button>
              )}
            </div>
          ))}
        </div>
      )}

      {/* Input Area */}
      <div className="bg-bg-secondary border border-border-secondary rounded-lg p-2 transition-all duration-150 relative focus-within:border-border-focus focus-within:shadow-[0_0_0_3px_var(--color-accent-light)] focus-within:bg-bg-primary">
        {/* Textarea */}
        <TextareaAutosize
          ref={textAreaRef}
          value={value}
          onChange={handleInput}
          onKeyDown={handleKeyDown}
          onFocus={handleFocus}
          onBlur={handleBlur}
          placeholder="Type your message or drop files..."
          disabled={isProcessing}
          minRows={2}
          maxRows={16}
          style={{ 
            transition: 'height 150ms ease'
          }}
          className="w-full px-2 sm:px-3 py-2 mb-2 bg-transparent text-text-primary border-none font-sans text-sm sm:text-base leading-normal resize-none overflow-y-auto focus:outline-none placeholder:text-text-tertiary"
        />
        
        {/* Bottom Controls Row */}
        <div className="flex items-center justify-between gap-2">
          {/* Left side controls: Upload, Model, Agent, Deep Research */}
          <div className="flex items-center gap-1 sm:gap-2 flex-1 min-w-0 scrollbar-none">
            <button
              onClick={handleUploadClick} 
              className="flex items-center justify-center w-8 h-8 p-0 bg-transparent border-none rounded-md text-text-tertiary cursor-pointer transition-all duration-150 flex-shrink-0 hover:bg-bg-tertiary hover:text-accent-primary active:scale-95 disabled:opacity-50 disabled:cursor-not-allowed" 
              aria-label="Attach file" 
              title="Attach file" 
              disabled={isProcessing}
            >
              <FaPaperclip className="w-[16px] h-[16px]" />
            </button>
            <div className="flex items-center gap-1 sm:gap-2 flex-shrink-0">
              <ModelSelector />
              <AgentSelector />
              <DeepResearchToggle />
            </div>
          </div>
          
          {/* Right side: Send/Pause button */}
          <button
            onClick={handleButtonClick}
            disabled={isFileProcessing || (!isProcessing && !value.trim() && selectedFiles.filter(f => f.status === 'pending').length === 0)}
            className={`flex items-center justify-center w-9 h-9 p-0 border-none rounded-md cursor-pointer transition-all duration-150 flex-shrink-0 relative overflow-hidden hover:-translate-y-px hover:shadow-sm active:scale-95 disabled:bg-bg-tertiary disabled:text-text-tertiary disabled:cursor-not-allowed ${
              isProcessing && !isFileProcessing 
                ? 'bg-orange-500 text-text-inverse hover:bg-orange-600' 
                : 'bg-accent-primary text-text-inverse hover:bg-accent-hover'
            }`}
            aria-label={isProcessing && !isFileProcessing ? "Pause response" : "Send message"}
          >
            {isFileProcessing ? 
              <span className="flex items-center justify-center gap-0.5">
                <span className="w-1 h-1 bg-current rounded-full animate-pulse-dot" />
                <span className="w-1 h-1 bg-current rounded-full animate-pulse-dot" style={{animationDelay: '-0.16s'}} />
                <span className="w-1 h-1 bg-current rounded-full animate-pulse-dot" style={{animationDelay: '-0.32s'}} />
              </span> : 
              isProcessing && !isFileProcessing ?
                <FaPause size={16} className="relative z-10" /> :
                <FaPaperPlane size={16} className="relative z-10" />
            }
          </button>
        </div>
        
        {/* Hidden file input */}
        <input
          type="file"
          multiple
          ref={fileInputRef}
          onChange={handleFileChange}
          style={{ display: 'none' }}
          accept={createAcceptAttribute()}
        />
      </div>
    </div>
  );
};

export default MessageInput; <|MERGE_RESOLUTION|>--- conflicted
+++ resolved
@@ -14,15 +14,11 @@
   onPauseRequest: () => void;
   isProcessing: boolean;
   isFileProcessing?: boolean;
-<<<<<<< HEAD
-  initialFiles?: PreviewFile[];
-  showTopBorder?: boolean;
-  onFocusChange?: (isFocused: boolean) => void;
-=======
   selectedFiles: PreviewFile[];
   onFileRemove: (fileId: string) => void;
   onProcessFiles: (files: FileList) => void;
->>>>>>> dc56c772
+  showTopBorder?: boolean;
+  onFocusChange?: (isFocused: boolean) => void;
 }
 
 // Convert allowed extensions from config to accept attribute format
@@ -59,15 +55,11 @@
   onPauseRequest,
   isProcessing,
   isFileProcessing = false,
-<<<<<<< HEAD
-  initialFiles = [],
+  selectedFiles,
+  onFileRemove,
+  onProcessFiles,
   showTopBorder = true,
   onFocusChange
-=======
-  selectedFiles,
-  onFileRemove,
-  onProcessFiles
->>>>>>> dc56c772
 }) => {
   // Get input value and setter from input store
   const { inputValue: value, setInputValue: onChange, resetInput } = useInputStore();
