--- conflicted
+++ resolved
@@ -1,14 +1,8 @@
 import React, { useRef, useEffect, useState, useCallback } from 'react';
 import MessageItem from './MessageItem';
 import { Message } from '../types/chat';
-import { useChatActions, useBranchData } from '../stores';
-<<<<<<< HEAD
-import { ChatService } from '../services/chatService';
-import { useResponseModeStore, useUiSettingsStore } from '../stores';
-=======
+import { useChatActions, useBranchData, useResponseModeStore, useUiSettingsStore } from '../stores';
 import { useStreamingMessage } from '../hooks/useStreamingMessage';
-import { useResponseModeStore } from '../stores';
->>>>>>> dc56c772
 import { ConversationMessage } from '../types/api';
 import { buildHistory, createAiMessageReset } from '../utils/messageUtils';
 import { useScrollManager } from '../hooks/useScrollManager';
