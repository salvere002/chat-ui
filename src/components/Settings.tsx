import React, { useState, useEffect, useRef } from 'react';
import { createPortal } from 'react-dom';
import { ResponseMode } from '../types/chat';
import { useServiceConfigStore, useUiSettingsStore } from '../stores';
import { AdapterType } from '../services/chatService';
import SettingsMcpTab from './SettingsMcpTab';

interface SettingsProps {
  onClose: () => void;
  selectedResponseMode: ResponseMode;
  onResponseModeChange: (responseMode: ResponseMode) => void;
  isSidebar?: boolean;
  scopeTo?: HTMLElement;
}

const Settings: React.FC<SettingsProps> = ({ 
  onClose, 
  selectedResponseMode, 
  onResponseModeChange,
  isSidebar = false,
  scopeTo,
}) => {
  const {
    currentAdapterType,
    getCurrentConfig,
    updateConfig,
    setCurrentAdapterType,
    resetToDefaults
  } = useServiceConfigStore();

  const {
    showSuggestions,
    setShowSuggestions,
    backgroundTexture,
    setBackgroundTexture
  } = useUiSettingsStore();

  // Get current configuration
  const currentConfig = getCurrentConfig();
  
  // Form state
  const [backendUrl, setBackendUrl] = useState(currentConfig.baseUrl);
  const [adapterType, setAdapterType] = useState<AdapterType>(currentAdapterType);
  const [showResetConfirm, setShowResetConfirm] = useState(false);
  const [activeTab, setActiveTab] = useState<'general' | 'mcp'>('general');

  const containerRef = useRef<HTMLDivElement | null>(null);
  const [lockedHeight, setLockedHeight] = useState<number | null>(null);

  // Update form when adapter type changes
  useEffect(() => {
    const config = useServiceConfigStore.getState().getConfig(adapterType);
    setBackendUrl(config.baseUrl);
  }, [adapterType]);

  useEffect(() => {
    // Lock the modal height based on the initial General tab height
    if (activeTab === 'general' && !lockedHeight && containerRef.current) {
      setLockedHeight(containerRef.current.offsetHeight);
    }
  }, [activeTab, lockedHeight]);
  
  // Handle form submission
  const handleSubmit = (e: React.FormEvent) => {
    e.preventDefault();
    
    try {
      // Update configuration for the current adapter type
      updateConfig(adapterType, {
        baseUrl: backendUrl
      });
      
      // Set as current adapter type (this will automatically configure ChatService)
      setCurrentAdapterType(adapterType);
      
      // Close settings
      onClose();
    } catch (error) {
      console.error('Error saving settings:', error);
    }
  };
  
  // Handle reset to defaults
  const handleReset = () => {
    setShowResetConfirm(true);
  };

  const confirmReset = () => {
    resetToDefaults();
    const state = useServiceConfigStore.getState();
    const newCurrentConfig = state.getCurrentConfig();
    setAdapterType(state.currentAdapterType);
    setBackendUrl(newCurrentConfig.baseUrl);
    setShowResetConfirm(false);
  };

  const cancelReset = () => {
    setShowResetConfirm(false);
  };

  // Different rendering based on mode
  if (isSidebar) {
    return (
      <div className="w-[400px] h-full bg-bg-elevated border-l border-border-primary flex flex-col overflow-hidden relative">
        <button 
          className="absolute top-4 right-4 flex items-center justify-center w-8 h-8 p-0 bg-transparent border-none rounded-md text-text-tertiary text-2xl cursor-pointer transition-all duration-150 hover:bg-bg-tertiary hover:text-text-primary z-10" 
          onClick={onClose}
          aria-label="Close settings"
        >
          ×
        </button>
        
        {/* Tab selector for sidebar */}
        <div className="px-6 pt-16 pb-2 bg-bg-elevated border-b border-border-secondary">
          <div className="flex w-full items-center p-1 rounded-md bg-bg-secondary border border-border-primary">
            <button
              className={`flex-1 px-3 py-2 rounded-md text-sm text-center ${
                activeTab === 'general'
                  ? 'bg-bg-primary text-text-primary border border-border-primary'
                  : 'text-text-secondary hover:text-text-primary'
              }`}
              onClick={() => setActiveTab('general')}
            >
              General
            </button>
            <button
              className={`flex-1 px-3 py-2 rounded-md text-sm text-center ${
                activeTab === 'mcp'
                  ? 'bg-bg-primary text-text-primary border border-border-primary'
                  : 'text-text-secondary hover:text-text-primary'
              }`}
              onClick={() => setActiveTab('mcp')}
            >
              MCP Tools
            </button>
          </div>
        </div>

        {activeTab === 'general' && (
          <form onSubmit={handleSubmit} className="flex-1 overflow-y-auto p-6 bg-bg-elevated">
            <div className="mb-6 last:mb-0">
              <h3 className="text-base font-semibold text-text-primary m-0 mb-4 pb-3 border-b border-border-secondary">Connection</h3>
              
              <div className="mb-4 last:mb-0">
                <label htmlFor="adapter-type" className="block mb-2 text-sm font-medium text-text-secondary">Connection Method:</label>
                <select
                  id="adapter-type"
                  value={adapterType}
                  onChange={(e) => setAdapterType(e.target.value as AdapterType)}
                  className="w-full p-3 bg-bg-secondary text-text-primary border border-border-primary rounded-md font-sans text-sm transition-all duration-150 appearance-none cursor-pointer bg-[url('data:image/svg+xml;charset=UTF-8,%3csvg xmlns=%27http://www.w3.org/2000/svg%27 viewBox=%270 0 24 24%27 fill=%27none%27 stroke=%27currentColor%27 stroke-width=%272%27 stroke-linecap=%27round%27 stroke-linejoin=%27round%27%3e%3cpolyline points=%276 9 12 15 18 9%27%3e%3c/polyline%3e%3c/svg%3e')] bg-no-repeat bg-[right_12px_center] bg-[length:16px] pr-7 hover:border-text-tertiary focus:outline-none focus:border-border-focus focus:shadow-[0_0_0_3px_var(--color-accent-light)] focus:bg-bg-primary"
                >
                  <option value="rest">REST API</option>
                  <option value="session">Session Based</option>
                  <option value="mock">Mock (Testing)</option>
                </select>
              </div>
              
              <div className="mb-4 last:mb-0">
                <label htmlFor="backend-url" className="block mb-2 text-sm font-medium text-text-secondary">Backend URL:</label>
                <input
                  id="backend-url"
                  type="text"
                  value={backendUrl}
                  onChange={(e) => setBackendUrl(e.target.value)}
                  placeholder="http://localhost:5001/api"
                  className="w-full p-3 bg-bg-secondary text-text-primary border border-border-primary rounded-md font-sans text-sm transition-all duration-150 hover:border-text-tertiary focus:outline-none focus:border-border-focus focus:shadow-[0_0_0_3px_var(--color-accent-light)] focus:bg-bg-primary"
                />
              </div>
            </div>
            
            <div className="mb-6 last:mb-0">
              <h3 className="text-base font-semibold text-text-primary m-0 mb-4 pb-3 border-b border-border-secondary">Response</h3>
              
              <div className="mb-4 last:mb-0">
                <label htmlFor="response-mode" className="block mb-2 text-sm font-medium text-text-secondary">Response Mode:</label>
                <select
                  id="response-mode"
                  value={selectedResponseMode}
                  onChange={(e) => onResponseModeChange(e.target.value as ResponseMode)}
                  className="w-full p-3 bg-bg-secondary text-text-primary border border-border-primary rounded-md font-sans text-sm transition-all duration-150 appearance-none cursor-pointer bg-[url('data:image/svg+xml;charset=UTF-8,%3csvg xmlns=%27http://www.w3.org/2000/svg%27 viewBox=%270 0 24 24%27 fill=%27none%27 stroke=%27currentColor%27 stroke-width=%272%27 stroke-linecap=%27round%27 stroke-linejoin=%27round%27%3e%3cpolyline points=%276 9 12 15 18 9%27%3e%3c/polyline%3e%3c/svg%3e')] bg-no-repeat bg-[right_12px_center] bg-[length:16px] pr-7 hover:border-text-tertiary focus:outline-none focus:border-border-focus focus:shadow-[0_0_0_3px_var(--color-accent-light)] focus:bg-bg-primary"
                >
                  <option value="stream">Stream (Real-time)</option>
                  <option value="fetch">Fetch (Complete)</option>
                </select>
              </div>
            </div>
            
            <div className="mb-6 last:mb-0">
              <h3 className="text-base font-semibold text-text-primary m-0 mb-4 pb-3 border-b border-border-secondary">Interface</h3>
              
              <div className="mb-4 last:mb-0">
                <div className="flex items-center justify-between">
                  <div>
                    <label htmlFor="show-suggestions" className="text-sm font-medium text-text-secondary">Show Suggestions</label>
                    <p className="text-xs text-text-tertiary mt-1">Display suggested questions in chat interface</p>
                  </div>
                  <div 
                    className="relative inline-flex items-center cursor-pointer"
                    onClick={() => setShowSuggestions(!showSuggestions)}
                  >
                    <div className={`relative w-11 h-6 rounded-full transition-all duration-200 ${showSuggestions ? 'bg-accent-primary' : 'bg-bg-tertiary'}`}>
                      <div className={`absolute top-0.5 left-0.5 bg-white rounded-full h-5 w-5 transition-transform duration-200 shadow-sm ${showSuggestions ? 'translate-x-5' : 'translate-x-0'}`}></div>
                    </div>
                    <input
                      id="show-suggestions"
                      type="checkbox"
                      checked={showSuggestions}
                      onChange={() => {}} // Handled by div onClick
                      className="sr-only"
                    />
                  </div>
                </div>
              </div>
              
              <div className="mb-4 last:mb-0">
                <div className="flex items-center justify-between">
                  <div>
                    <label htmlFor="background-texture" className="text-sm font-medium text-text-secondary">Background Texture</label>
                    <p className="text-xs text-text-tertiary mt-1">Enable subtle background styling</p>
                  </div>
                  <div 
                    className="relative inline-flex items-center cursor-pointer"
                    onClick={() => setBackgroundTexture(!backgroundTexture)}
                  >
                    <div className={`relative w-11 h-6 rounded-full transition-all duration-200 ${backgroundTexture ? 'bg-accent-primary' : 'bg-bg-tertiary'}`}>
                      <div className={`absolute top-0.5 left-0.5 bg-white rounded-full h-5 w-5 transition-transform duration-200 shadow-sm ${backgroundTexture ? 'translate-x-5' : 'translate-x-0'}`}></div>
                    </div>
                    <input
                      id="background-texture"
                      type="checkbox"
                      checked={backgroundTexture}
                      onChange={() => {}} // Handled by div onClick
                      className="sr-only"
                    />
                  </div>
                </div>
              </div>
            </div>
            
            {!showResetConfirm && (
              <div className="flex justify-end gap-3 mt-6 pt-4 border-t border-border-secondary">
                <button type="submit" className="px-5 py-3 bg-accent-primary text-text-inverse border-none rounded-md text-sm font-medium cursor-pointer transition-all duration-150 hover:bg-accent-hover hover:-translate-y-px hover:shadow-sm active:scale-[0.98]">Save Changes</button>
                <button type="button" className="px-5 py-3 bg-transparent text-text-secondary border border-border-primary rounded-md text-sm font-medium cursor-pointer transition-all duration-150 hover:bg-bg-secondary hover:text-text-primary hover:border-text-tertiary" onClick={handleReset}>Reset to Defaults</button>
              </div>
            )}
            
            {/* Reset Confirmation within Sidebar */}
            {showResetConfirm && (
              <div className="mt-6 pt-4 border-t border-border-secondary bg-bg-secondary rounded-lg p-4">
                <h3 className="text-lg font-semibold text-text-primary mb-3">Reset to Default Settings?</h3>
                <p className="text-text-secondary mb-4 text-sm leading-relaxed">
                  This will reset all connection settings to their default values. Any custom configurations will be lost.
                </p>
                <div className="flex justify-end gap-3">
                  <button 
                    className="px-4 py-2 bg-transparent text-text-secondary border border-border-primary rounded-md text-sm font-medium cursor-pointer transition-all duration-150 hover:bg-bg-secondary hover:text-text-primary hover:border-text-tertiary"
                    onClick={cancelReset}
                  >
                    Cancel
                  </button>
                  <button 
                    className="px-4 py-2 bg-red-500 text-white border-none rounded-md text-sm font-medium cursor-pointer transition-all duration-150 hover:bg-red-600 hover:-translate-y-px hover:shadow-sm active:scale-[0.98]"
                    onClick={confirmReset}
                  >
                    Reset Settings
                  </button>
                </div>
              </div>
            )}
          </form>
        )}

        {activeTab === 'mcp' && (
          <div className="flex-1 min-h-0 flex flex-col overflow-hidden p-6 bg-bg-elevated">
            <SettingsMcpTab isSidebar={true} />
          </div>
        )}
      </div>
    );
  }

  // Modal mode for narrow screens / non-sidebar
  const overlayRootClass = `${scopeTo ? 'absolute' : 'fixed'} inset-0 bg-black/50 backdrop-blur-sm flex items-center justify-center z-tooltip p-4 animate-fade-in`;
  const content = (
    <div className={overlayRootClass}>
      <div
        ref={containerRef}
        className="bg-bg-primary rounded-lg w-full max-w-[760px] max-h-full overflow-hidden shadow-lg flex flex-col animate-slide-up"
        style={lockedHeight ? { height: lockedHeight } : undefined}
      >
        <div className="flex items-center justify-between px-6 py-5 bg-bg-secondary border-b border-border-primary">
          <h2 className="text-xl font-semibold text-text-primary m-0">Settings</h2>
          <button 
            className="flex items-center justify-center w-8 h-8 p-0 bg-transparent border-none rounded-md text-text-tertiary text-2xl cursor-pointer transition-all duration-150 hover:bg-bg-tertiary hover:text-text-primary" 
            onClick={onClose}
            aria-label="Close settings"
          >
            ×
          </button>
        </div>
        <div className="flex-1 flex flex-col overflow-hidden min-h-0">
          <div className="px-6 pt-4 bg-bg-primary border-b border-border-secondary">
            <div className="flex w-full items-center p-1 rounded-md bg-bg-secondary border border-border-primary">
              <button
                className={`flex-1 px-3 py-2 rounded-md text-sm text-center ${
                  activeTab === 'general'
                    ? 'bg-bg-primary text-text-primary border border-border-primary'
                    : 'text-text-secondary hover:text-text-primary'
                }`}
                onClick={() => setActiveTab('general')}
              >
                General
              </button>
              <button
                className={`flex-1 px-3 py-2 rounded-md text-sm text-center ${
                  activeTab === 'mcp'
                    ? 'bg-bg-primary text-text-primary border border-border-primary'
                    : 'text-text-secondary hover:text-text-primary'
                }`}
                onClick={() => setActiveTab('mcp')}
              >
                MCP Tools
              </button>
            </div>
          </div>

          {activeTab === 'general' && (
            <div className="flex-1 overflow-y-auto">
            <form onSubmit={handleSubmit} className="p-6 bg-bg-primary">
              <div className="mb-6 last:mb-0">
                <h3 className="text-base font-semibold text-text-primary m-0 mb-4 pb-3 border-b border-border-secondary">Connection</h3>
                <div className="mb-4 last:mb-0">
                  <label htmlFor="adapter-type" className="block mb-2 text-sm font-medium text-text-secondary">Connection Method:</label>
                  <select
                    id="adapter-type"
                    value={adapterType}
                    onChange={(e) => setAdapterType(e.target.value as AdapterType)}
                    className="w-full p-3 bg-bg-secondary text-text-primary border border-border-primary rounded-md font-sans text-sm transition-all duration-150 appearance-none cursor-pointer bg-[url('data:image/svg+xml;charset=UTF-8,%3csvg xmlns=%27http://www.w3.org/2000/svg%27 viewBox=%270 0 24 24%27 fill=%27none%27 stroke=%27currentColor%27 stroke-width=%272%27 stroke-linecap=%27round%27 stroke-linejoin=%27round%27%3e%3cpolyline points=%276 9 12 15 18 9%27%3e%3c/polyline%3e%3c/svg%3e')] bg-no-repeat bg-[right_12px_center] bg-[length:16px] pr-7 hover:border-text-tertiary focus:outline-none focus:border-border-focus focus:shadow-[0_0_0_3px_var(--color-accent-light)] focus:bg-bg-primary"
                  >
                    <option value="rest">REST API</option>
                    <option value="session">Session Based</option>
                    <option value="mock">Mock (Testing)</option>
                  </select>
                </div>
                <div className="mb-4 last:mb-0">
                  <label htmlFor="backend-url" className="block mb-2 text-sm font-medium text-text-secondary">Backend URL:</label>
                  <input
                    id="backend-url"
                    type="text"
                    value={backendUrl}
                    onChange={(e) => setBackendUrl(e.target.value)}
                    placeholder="http://localhost:5001/api"
                    className="w-full p-3 bg-bg-secondary text-text-primary border border-border-primary rounded-md font-sans text-sm transition-all duration-150 hover:border-text-tertiary focus:outline-none focus:border-border-focus focus:shadow-[0_0_0_3px_var(--color-accent-light)] focus:bg-bg-primary"
                  />
                </div>
              </div>
              <div className="mb-6 last:mb-0">
                <h3 className="text-base font-semibold text-text-primary m-0 mb-4 pb-3 border-b border-border-secondary">Response</h3>
                <div className="mb-4 last:mb-0">
                  <label htmlFor="response-mode" className="block mb-2 text-sm font-medium text-text-secondary">Response Mode:</label>
                  <select
                    id="response-mode"
                    value={selectedResponseMode}
                    onChange={(e) => onResponseModeChange(e.target.value as ResponseMode)}
                    className="w-full p-3 bg-bg-secondary text-text-primary border border-border-primary rounded-md font-sans text-sm transition-all duration-150 appearance-none cursor-pointer bg-[url('data:image/svg+xml;charset=UTF-8,%3csvg xmlns=%27http://www.w3.org/2000/svg%27 viewBox=%270 0 24 24%27 fill=%27none%27 stroke=%27currentColor%27 stroke-width=%272%27 stroke-linecap=%27round%27 stroke-linejoin=%27round%27%3e%3cpolyline points=%276 9 12 15 18 9%27%3e%3c/polyline%3e%3c/svg%3e')] bg-no-repeat bg-[right_12px_center] bg-[length:16px] pr-7 hover:border-text-tertiary focus:outline-none focus:border-border-focus focus:shadow-[0_0_0_3px_var(--color-accent-light)] focus:bg-bg-primary"
                  >
                    <option value="stream">Stream (Real-time)</option>
                    <option value="fetch">Fetch (Complete)</option>
                  </select>
                </div>
              </div>
              
              <div className="mb-6 last:mb-0">
                <h3 className="text-base font-semibold text-text-primary m-0 mb-4 pb-3 border-b border-border-secondary">Interface</h3>
                
                <div className="mb-4 last:mb-0">
                  <div className="flex items-center justify-between">
                    <div>
                      <label htmlFor="show-suggestions" className="text-sm font-medium text-text-secondary">Show Suggestions</label>
                      <p className="text-xs text-text-tertiary mt-1">Display suggested questions in chat interface</p>
                    </div>
                    <div 
                      className="relative inline-flex items-center cursor-pointer"
                      onClick={() => setShowSuggestions(!showSuggestions)}
                    >
                      <div className={`relative w-11 h-6 rounded-full transition-all duration-200 ${showSuggestions ? 'bg-accent-primary' : 'bg-bg-tertiary'}`}>
                        <div className={`absolute top-0.5 left-0.5 bg-white rounded-full h-5 w-5 transition-transform duration-200 shadow-sm ${showSuggestions ? 'translate-x-5' : 'translate-x-0'}`}></div>
                      </div>
                      <input
                        id="show-suggestions"
                        type="checkbox"
                        checked={showSuggestions}
                        onChange={() => {}} // Handled by div onClick
                        className="sr-only"
                      />
                    </div>
                  </div>
                </div>
                
                <div className="mb-4 last:mb-0">
                  <div className="flex items-center justify-between">
                    <div>
                      <label htmlFor="background-texture" className="text-sm font-medium text-text-secondary">Background Texture</label>
                      <p className="text-xs text-text-tertiary mt-1">Enable subtle background styling</p>
                    </div>
                    <div 
                      className="relative inline-flex items-center cursor-pointer"
                      onClick={() => setBackgroundTexture(!backgroundTexture)}
                    >
                      <div className={`relative w-11 h-6 rounded-full transition-all duration-200 ${backgroundTexture ? 'bg-accent-primary' : 'bg-bg-tertiary'}`}>
                        <div className={`absolute top-0.5 left-0.5 bg-white rounded-full h-5 w-5 transition-transform duration-200 shadow-sm ${backgroundTexture ? 'translate-x-5' : 'translate-x-0'}`}></div>
                      </div>
                      <input
                        id="background-texture"
                        type="checkbox"
                        checked={backgroundTexture}
                        onChange={() => {}} // Handled by div onClick
                        className="sr-only"
                      />
                    </div>
                  </div>
                </div>
              </div>
              
              <div className="flex justify-end gap-3 mt-6 pt-4 border-t border-border-secondary">
                <button type="submit" className="px-5 py-3 bg-accent-primary text-text-inverse border-none rounded-md text-sm font-medium cursor-pointer transition-all duration-150 hover:bg-accent-hover hover:-translate-y-px hover:shadow-sm active:scale-[0.98]">Save Changes</button>
                <button type="button" className="px-5 py-3 bg-transparent text-text-secondary border border-border-primary rounded-md text-sm font-medium cursor-pointer transition-all duration-150 hover:bg-bg-secondary hover:text-text-primary hover:border-text-tertiary" onClick={handleReset}>Reset to Defaults</button>
              </div>
            </form>
            </div>
          )}

          {activeTab === 'mcp' && (
<<<<<<< HEAD
            <div className="flex-1 min-h-0 flex flex-col p-6 bg-bg-primary">
              <SettingsMcpTab isSidebar={false} />
=======
            <div className="flex-1 min-h-0 flex flex-col p-6 bg-bg-primary overflow-y-auto">
              <SettingsMcpTab />
>>>>>>> 568321ab
            </div>
          )}
        </div>
      </div>
      
      {/* Reset Confirmation Modal */}
      {showResetConfirm && (
        <div className={`${scopeTo ? 'absolute' : 'fixed'} inset-0 bg-black/50 backdrop-blur-sm flex items-center justify-center z-modal p-4 animate-fade-in`}>
          <div className="bg-bg-primary rounded-lg w-full max-w-md max-h-full overflow-auto p-6 shadow-lg animate-slide-up">
            <h3 className="text-lg font-semibold text-text-primary mb-4">Reset to Default Settings?</h3>
            <p className="text-text-secondary mb-6 text-sm leading-relaxed">
              This will reset all connection settings to their default values. Any custom configurations will be lost.
            </p>
            <div className="flex justify-end gap-3">
              <button 
                className="px-4 py-2 bg-transparent text-text-secondary border border-border-primary rounded-md text-sm font-medium cursor-pointer transition-all duration-150 hover:bg-bg-secondary hover:text-text-primary hover:border-text-tertiary"
                onClick={cancelReset}
              >
                Cancel
              </button>
              <button 
                className="px-4 py-2 bg-red-500 text-white border-none rounded-md text-sm font-medium cursor-pointer transition-all duration-150 hover:bg-red-600 hover:-translate-y-px hover:shadow-sm active:scale-[0.98]"
                onClick={confirmReset}
              >
                Reset Settings
              </button>
            </div>
          </div>
        </div>
      )}
    </div>
  );

  if (scopeTo) {
    return createPortal(content, scopeTo);
  }
  return content;
};

export default Settings;<|MERGE_RESOLUTION|>--- conflicted
+++ resolved
@@ -431,13 +431,8 @@
           )}
 
           {activeTab === 'mcp' && (
-<<<<<<< HEAD
-            <div className="flex-1 min-h-0 flex flex-col p-6 bg-bg-primary">
+            <div className="flex-1 min-h-0 flex flex-col p-6 bg-bg-primary overflow-y-auto">
               <SettingsMcpTab isSidebar={false} />
-=======
-            <div className="flex-1 min-h-0 flex flex-col p-6 bg-bg-primary overflow-y-auto">
-              <SettingsMcpTab />
->>>>>>> 568321ab
             </div>
           )}
         </div>
