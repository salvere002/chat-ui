import React, { useState, useEffect, useRef } from 'react';
import { ResponseMode } from '../types/chat';
import { useServiceConfigStore, useUiSettingsStore } from '../stores';
import { AdapterType } from '../services/chatService';
import SettingsMcpTab from './SettingsMcpTab';

interface SettingsProps {
  onClose: () => void;
  selectedResponseMode: ResponseMode;
  onResponseModeChange: (responseMode: ResponseMode) => void;
  isSidebar?: boolean;
}


const Settings: React.FC<SettingsProps> = ({ 
  onClose, 
  selectedResponseMode, 
  onResponseModeChange,
  isSidebar = false
}) => {
  const {
    currentAdapterType,
    getCurrentConfig,
    updateConfig,
    setCurrentAdapterType,
    resetToDefaults
  } = useServiceConfigStore();

  const {
    showSuggestions,
    setShowSuggestions,
    backgroundTexture,
    setBackgroundTexture
  } = useUiSettingsStore();

  // Get current configuration
  const currentConfig = getCurrentConfig();
  
  
  // Form state
  const [backendUrl, setBackendUrl] = useState(currentConfig.baseUrl);
  const [adapterType, setAdapterType] = useState<AdapterType>(currentAdapterType);
  const [showResetConfirm, setShowResetConfirm] = useState(false);

  // Update form when adapter type changes
  useEffect(() => {
    const config = useServiceConfigStore.getState().getConfig(adapterType);
    setBackendUrl(config.baseUrl);
  }, [adapterType]);
  
  // Handle form submission
  const handleSubmit = (e: React.FormEvent) => {
    e.preventDefault();
    
    try {
      // Update configuration for the current adapter type
      updateConfig(adapterType, {
        baseUrl: backendUrl
      });
      
      // Set as current adapter type (this will automatically configure ChatService)
      setCurrentAdapterType(adapterType);
      
      // Close settings
      onClose();
    } catch (error) {
      console.error('Error saving settings:', error);
    }
  };
  
  // Handle reset to defaults
  const handleReset = () => {
    setShowResetConfirm(true);
  };

  const confirmReset = () => {
    resetToDefaults();
    const state = useServiceConfigStore.getState();
    const newCurrentConfig = state.getCurrentConfig();
    setAdapterType(state.currentAdapterType);
    setBackendUrl(newCurrentConfig.baseUrl);
    setShowResetConfirm(false);
  };

  const cancelReset = () => {
    setShowResetConfirm(false);
  };

  // Handle click outside to close
  const handleOverlayClick = (e: React.MouseEvent) => {
    if (e.target === e.currentTarget) {
      onClose();
    }
  };
  
<<<<<<< HEAD
  // Different rendering based on mode
  if (isSidebar) {
    return (
      <div className="w-[400px] h-full bg-bg-elevated border-l border-border-primary flex flex-col overflow-hidden relative">
        <button 
          className="absolute top-4 right-4 flex items-center justify-center w-8 h-8 p-0 bg-transparent border-none rounded-md text-text-tertiary text-2xl cursor-pointer transition-all duration-150 hover:bg-bg-tertiary hover:text-text-primary hover:rotate-90 z-10" 
          onClick={onClose}
          aria-label="Close settings"
        >
          ×
        </button>
        <form onSubmit={handleSubmit} className="flex-1 overflow-y-auto p-6 bg-bg-elevated">
          <div className="mb-6 last:mb-0">
            <h3 className="text-base font-semibold text-text-primary m-0 mb-4 pb-3 border-b border-border-secondary">Connection</h3>
            
            <div className="mb-4 last:mb-0">
              <label htmlFor="adapter-type" className="block mb-2 text-sm font-medium text-text-secondary">Connection Method:</label>
              <select
                id="adapter-type"
                value={adapterType}
                onChange={(e) => setAdapterType(e.target.value as AdapterType)}
                className="w-full p-3 bg-bg-secondary text-text-primary border border-border-primary rounded-md font-sans text-sm transition-all duration-150 appearance-none cursor-pointer bg-[url('data:image/svg+xml;charset=UTF-8,%3csvg xmlns=%27http://www.w3.org/2000/svg%27 viewBox=%270 0 24 24%27 fill=%27none%27 stroke=%27currentColor%27 stroke-width=%272%27 stroke-linecap=%27round%27 stroke-linejoin=%27round%27%3e%3cpolyline points=%276 9 12 15 18 9%27%3e%3c/polyline%3e%3c/svg%3e')] bg-no-repeat bg-[right_12px_center] bg-[length:16px] pr-7 hover:border-text-tertiary focus:outline-none focus:border-border-focus focus:shadow-[0_0_0_3px_var(--color-accent-light)] focus:bg-bg-primary"
              >
                <option value="rest">REST API</option>
                <option value="session">Session Based</option>
                <option value="mock">Mock (Testing)</option>
              </select>
            </div>
            
            <div className="mb-4 last:mb-0">
              <label htmlFor="backend-url" className="block mb-2 text-sm font-medium text-text-secondary">Backend URL:</label>
              <input
                id="backend-url"
                type="text"
                value={backendUrl}
                onChange={(e) => setBackendUrl(e.target.value)}
                placeholder="http://localhost:5001/api"
                className="w-full p-3 bg-bg-secondary text-text-primary border border-border-primary rounded-md font-sans text-sm transition-all duration-150 hover:border-text-tertiary focus:outline-none focus:border-border-focus focus:shadow-[0_0_0_3px_var(--color-accent-light)] focus:bg-bg-primary"
              />
            </div>
          </div>
          
          <div className="mb-6 last:mb-0">
            <h3 className="text-base font-semibold text-text-primary m-0 mb-4 pb-3 border-b border-border-secondary">Response</h3>
            
            <div className="mb-4 last:mb-0">
              <label htmlFor="response-mode" className="block mb-2 text-sm font-medium text-text-secondary">Response Mode:</label>
              <select
                id="response-mode"
                value={selectedResponseMode}
                onChange={(e) => onResponseModeChange(e.target.value as ResponseMode)}
                className="w-full p-3 bg-bg-secondary text-text-primary border border-border-primary rounded-md font-sans text-sm transition-all duration-150 appearance-none cursor-pointer bg-[url('data:image/svg+xml;charset=UTF-8,%3csvg xmlns=%27http://www.w3.org/2000/svg%27 viewBox=%270 0 24 24%27 fill=%27none%27 stroke=%27currentColor%27 stroke-width=%272%27 stroke-linecap=%27round%27 stroke-linejoin=%27round%27%3e%3cpolyline points=%276 9 12 15 18 9%27%3e%3c/polyline%3e%3c/svg%3e')] bg-no-repeat bg-[right_12px_center] bg-[length:16px] pr-7 hover:border-text-tertiary focus:outline-none focus:border-border-focus focus:shadow-[0_0_0_3px_var(--color-accent-light)] focus:bg-bg-primary"
              >
                <option value="stream">Stream (Real-time)</option>
                <option value="fetch">Fetch (Complete)</option>
              </select>
            </div>
          </div>
          
          <div className="mb-6 last:mb-0">
            <h3 className="text-base font-semibold text-text-primary m-0 mb-4 pb-3 border-b border-border-secondary">Interface</h3>
            
            <div className="mb-4 last:mb-0">
              <div className="flex items-center justify-between">
                <div>
                  <label htmlFor="show-suggestions" className="text-sm font-medium text-text-secondary">Show Suggestions</label>
                  <p className="text-xs text-text-tertiary mt-1">Display suggested questions in chat interface</p>
                </div>
                <div 
                  className="relative inline-flex items-center cursor-pointer"
                  onClick={() => setShowSuggestions(!showSuggestions)}
                >
                  <div className={`relative w-11 h-6 rounded-full transition-all duration-200 ${showSuggestions ? 'bg-accent-primary' : 'bg-bg-tertiary'}`}>
                    <div className={`absolute top-0.5 left-0.5 bg-white rounded-full h-5 w-5 transition-transform duration-200 shadow-sm ${showSuggestions ? 'translate-x-5' : 'translate-x-0'}`}></div>
                  </div>
                  <input
                    id="show-suggestions"
                    type="checkbox"
                    checked={showSuggestions}
                    onChange={() => {}} // Handled by div onClick
                    className="sr-only"
                  />
                </div>
              </div>
            </div>
            
            <div className="mb-4 last:mb-0">
              <div className="flex items-center justify-between">
                <div>
                  <label htmlFor="background-texture" className="text-sm font-medium text-text-secondary">Background Texture</label>
                  <p className="text-xs text-text-tertiary mt-1">Enable subtle background styling</p>
                </div>
                <div 
                  className="relative inline-flex items-center cursor-pointer"
                  onClick={() => setBackgroundTexture(!backgroundTexture)}
                >
                  <div className={`relative w-11 h-6 rounded-full transition-all duration-200 ${backgroundTexture ? 'bg-accent-primary' : 'bg-bg-tertiary'}`}>
                    <div className={`absolute top-0.5 left-0.5 bg-white rounded-full h-5 w-5 transition-transform duration-200 shadow-sm ${backgroundTexture ? 'translate-x-5' : 'translate-x-0'}`}></div>
                  </div>
                  <input
                    id="background-texture"
                    type="checkbox"
                    checked={backgroundTexture}
                    onChange={() => {}} // Handled by div onClick
                    className="sr-only"
                  />
                </div>
              </div>
            </div>
          </div>
          
          {!showResetConfirm && (
            <div className="flex justify-end gap-3 mt-6 pt-4 border-t border-border-secondary">
              <button type="submit" className="px-5 py-3 bg-accent-primary text-text-inverse border-none rounded-md text-sm font-medium cursor-pointer transition-all duration-150 hover:bg-accent-hover hover:-translate-y-px hover:shadow-sm active:scale-[0.98]">Save Changes</button>
              <button type="button" className="px-5 py-3 bg-transparent text-text-secondary border border-border-primary rounded-md text-sm font-medium cursor-pointer transition-all duration-150 hover:bg-bg-secondary hover:text-text-primary hover:border-text-tertiary" onClick={handleReset}>Reset to Defaults</button>
            </div>
          )}
          
          {/* Reset Confirmation within Sidebar */}
          {showResetConfirm && (
            <div className="mt-6 pt-4 border-t border-border-secondary bg-bg-secondary rounded-lg p-4">
              <h3 className="text-lg font-semibold text-text-primary mb-3">Reset to Default Settings?</h3>
              <p className="text-text-secondary mb-4 text-sm leading-relaxed">
                This will reset all connection settings to their default values. Any custom configurations will be lost.
              </p>
              <div className="flex justify-end gap-3">
                <button 
                  className="px-4 py-2 bg-transparent text-text-secondary border border-border-primary rounded-md text-sm font-medium cursor-pointer transition-all duration-150 hover:bg-bg-secondary hover:text-text-primary hover:border-text-tertiary"
                  onClick={cancelReset}
                >
                  Cancel
                </button>
                <button 
                  className="px-4 py-2 bg-red-500 text-white border-none rounded-md text-sm font-medium cursor-pointer transition-all duration-150 hover:bg-red-600 hover:-translate-y-px hover:shadow-sm active:scale-[0.98]"
                  onClick={confirmReset}
                >
                  Reset Settings
                </button>
              </div>
            </div>
          )}
        </form>
      </div>
    );
  }

  // Modal mode for narrow screens
  return (
    <div className="fixed inset-0 bg-black/50 backdrop-blur-sm flex items-center justify-center z-tooltip p-4 animate-fade-in" onClick={handleOverlayClick}>
      <div className="bg-bg-elevated rounded-lg w-full max-w-[600px] max-h-[85vh] overflow-hidden shadow-lg flex flex-col animate-slide-up">
=======
  const [activeTab, setActiveTab] = useState<'general' | 'mcp'>('general');

  const containerRef = useRef<HTMLDivElement | null>(null);
  const [lockedHeight, setLockedHeight] = useState<number | null>(null);

  useEffect(() => {
    // Lock the modal height based on the initial General tab height
    if (activeTab === 'general' && !lockedHeight && containerRef.current) {
      setLockedHeight(containerRef.current.offsetHeight);
    }
  }, [activeTab, lockedHeight]);

  return (
    <div className="fixed inset-0 bg-black/50 backdrop-blur-sm flex items-center justify-center z-tooltip p-4 animate-fade-in" onClick={handleOverlayClick}>
      <div
        ref={containerRef}
        className="bg-bg-primary rounded-lg w-full max-w-[760px] max-h-[85vh] overflow-hidden shadow-lg flex flex-col animate-slide-up"
        style={lockedHeight ? { height: lockedHeight } : undefined}
      >
>>>>>>> f43538e3
        <div className="flex items-center justify-between px-6 py-5 bg-bg-secondary border-b border-border-primary">
          <h2 className="text-xl font-semibold text-text-primary m-0">Settings</h2>
          <button 
            className="flex items-center justify-center w-8 h-8 p-0 bg-transparent border-none rounded-md text-text-tertiary text-2xl cursor-pointer transition-all duration-150 hover:bg-bg-tertiary hover:text-text-primary hover:rotate-90" 
            onClick={onClose}
            aria-label="Close settings"
          >
            ×
          </button>
        </div>
<<<<<<< HEAD
        
        <form onSubmit={handleSubmit} className="flex-1 overflow-y-auto p-6 bg-bg-elevated">
          <div className="mb-6 last:mb-0">
            <h3 className="text-base font-semibold text-text-primary m-0 mb-4 pb-3 border-b border-border-secondary">Connection</h3>
            
            <div className="mb-4 last:mb-0">
              <label htmlFor="adapter-type" className="block mb-2 text-sm font-medium text-text-secondary">Connection Method:</label>
              <select
                id="adapter-type"
                value={adapterType}
                onChange={(e) => setAdapterType(e.target.value as AdapterType)}
                className="w-full p-3 bg-bg-secondary text-text-primary border border-border-primary rounded-md font-sans text-sm transition-all duration-150 appearance-none cursor-pointer bg-[url('data:image/svg+xml;charset=UTF-8,%3csvg xmlns=%27http://www.w3.org/2000/svg%27 viewBox=%270 0 24 24%27 fill=%27none%27 stroke=%27currentColor%27 stroke-width=%272%27 stroke-linecap=%27round%27 stroke-linejoin=%27round%27%3e%3cpolyline points=%276 9 12 15 18 9%27%3e%3c/polyline%3e%3c/svg%3e')] bg-no-repeat bg-[right_12px_center] bg-[length:16px] pr-7 hover:border-text-tertiary focus:outline-none focus:border-border-focus focus:shadow-[0_0_0_3px_var(--color-accent-light)] focus:bg-bg-primary"
=======
        <div className="flex-1 overflow-y-auto">
          <div className="px-6 pt-4 bg-bg-primary border-b border-border-secondary">
            <div className="flex w-full items-center p-1 rounded-md bg-bg-secondary border border-border-primary">
              <button
                className={`flex-1 px-3 py-2 rounded-md text-sm text-center ${
                  activeTab === 'general'
                    ? 'bg-bg-primary text-text-primary border border-border-primary'
                    : 'text-text-secondary hover:text-text-primary'
                }`}
                onClick={() => setActiveTab('general')}
>>>>>>> f43538e3
              >
                General
              </button>
              <button
                className={`flex-1 px-3 py-2 rounded-md text-sm text-center ${
                  activeTab === 'mcp'
                    ? 'bg-bg-primary text-text-primary border border-border-primary'
                    : 'text-text-secondary hover:text-text-primary'
                }`}
                onClick={() => setActiveTab('mcp')}
              >
                MCP Tools
              </button>
            </div>
          </div>
<<<<<<< HEAD
          
          <div className="mb-6 last:mb-0">
            <h3 className="text-base font-semibold text-text-primary m-0 mb-4 pb-3 border-b border-border-secondary">Interface</h3>
            
            <div className="mb-4 last:mb-0">
              <div className="flex items-center justify-between">
                <div>
                  <label htmlFor="show-suggestions" className="text-sm font-medium text-text-secondary">Show Suggestions</label>
                  <p className="text-xs text-text-tertiary mt-1">Display suggested questions in chat interface</p>
                </div>
                <div 
                  className="relative inline-flex items-center cursor-pointer"
                  onClick={() => setShowSuggestions(!showSuggestions)}
                >
                  <div className={`relative w-11 h-6 rounded-full transition-all duration-200 ${showSuggestions ? 'bg-accent-primary' : 'bg-bg-tertiary'}`}>
                    <div className={`absolute top-0.5 left-0.5 bg-white rounded-full h-5 w-5 transition-transform duration-200 shadow-sm ${showSuggestions ? 'translate-x-5' : 'translate-x-0'}`}></div>
                  </div>
                  <input
                    id="show-suggestions"
                    type="checkbox"
                    checked={showSuggestions}
                    onChange={() => {}} // Handled by div onClick
                    className="sr-only"
                  />
                </div>
              </div>
            </div>
            
            <div className="mb-4 last:mb-0">
              <div className="flex items-center justify-between">
                <div>
                  <label htmlFor="background-texture" className="text-sm font-medium text-text-secondary">Background Texture</label>
                  <p className="text-xs text-text-tertiary mt-1">Enable subtle background styling</p>
                </div>
                <div 
                  className="relative inline-flex items-center cursor-pointer"
                  onClick={() => setBackgroundTexture(!backgroundTexture)}
                >
                  <div className={`relative w-11 h-6 rounded-full transition-all duration-200 ${backgroundTexture ? 'bg-accent-primary' : 'bg-bg-tertiary'}`}>
                    <div className={`absolute top-0.5 left-0.5 bg-white rounded-full h-5 w-5 transition-transform duration-200 shadow-sm ${backgroundTexture ? 'translate-x-5' : 'translate-x-0'}`}></div>
                  </div>
                  <input
                    id="background-texture"
                    type="checkbox"
                    checked={backgroundTexture}
                    onChange={() => {}} // Handled by div onClick
                    className="sr-only"
                  />
                </div>
              </div>
            </div>
          </div>
          
          <div className="flex justify-end gap-3 mt-6 pt-4 border-t border-border-secondary">
            <button type="submit" className="px-5 py-3 bg-accent-primary text-text-inverse border-none rounded-md text-sm font-medium cursor-pointer transition-all duration-150 hover:bg-accent-hover hover:-translate-y-px hover:shadow-sm active:scale-[0.98]">Save Changes</button>
            <button type="button" className="px-5 py-3 bg-transparent text-text-secondary border border-border-primary rounded-md text-sm font-medium cursor-pointer transition-all duration-150 hover:bg-bg-secondary hover:text-text-primary hover:border-text-tertiary" onClick={handleReset}>Reset to Defaults</button>
          </div>
        </form>
=======

          {activeTab === 'general' && (
            <form onSubmit={handleSubmit} className="p-6 bg-bg-primary">
              <div className="mb-6 last:mb-0">
                <h3 className="text-base font-semibold text-text-primary m-0 mb-4 pb-3 border-b border-border-secondary">Connection</h3>
                <div className="mb-4 last:mb-0">
                  <label htmlFor="adapter-type" className="block mb-2 text-sm font-medium text-text-secondary">Connection Method:</label>
                  <select
                    id="adapter-type"
                    value={adapterType}
                    onChange={(e) => setAdapterType(e.target.value as AdapterType)}
                    className="w-full p-3 bg-bg-secondary text-text-primary border border-border-primary rounded-md font-sans text-sm transition-all duration-150 appearance-none cursor-pointer bg-[url('data:image/svg+xml;charset=UTF-8,%3csvg xmlns=%27http://www.w3.org/2000/svg%27 viewBox=%270 0 24 24%27 fill=%27none%27 stroke=%27currentColor%27 stroke-width=%272%27 stroke-linecap=%27round%27 stroke-linejoin=%27round%27%3e%3cpolyline points=%276 9 12 15 18 9%27%3e%3c/polyline%3e%3c/svg%3e')] bg-no-repeat bg-[right_12px_center] bg-[length:16px] pr-7 hover:border-text-tertiary focus:outline-none focus:border-border-focus focus:shadow-[0_0_0_3px_var(--color-accent-light)] focus:bg-bg-primary"
                  >
                    <option value="rest">REST API</option>
                    <option value="session">Session Based</option>
                    <option value="mock">Mock (Testing)</option>
                  </select>
                </div>
                <div className="mb-4 last:mb-0">
                  <label htmlFor="backend-url" className="block mb-2 text-sm font-medium text-text-secondary">Backend URL:</label>
                  <input
                    id="backend-url"
                    type="text"
                    value={backendUrl}
                    onChange={(e) => setBackendUrl(e.target.value)}
                    placeholder="http://localhost:5001/api"
                    className="w-full p-3 bg-bg-secondary text-text-primary border border-border-primary rounded-md font-sans text-sm transition-all duration-150 hover:border-text-tertiary focus:outline-none focus:border-border-focus focus:shadow-[0_0_0_3px_var(--color-accent-light)] focus:bg-bg-primary"
                  />
                </div>
              </div>
              <div className="mb-6 last:mb-0">
                <h3 className="text-base font-semibold text-text-primary m-0 mb-4 pb-3 border-b border-border-secondary">Response</h3>
                <div className="mb-4 last:mb-0">
                  <label htmlFor="response-mode" className="block mb-2 text-sm font-medium text-text-secondary">Response Mode:</label>
                  <select
                    id="response-mode"
                    value={selectedResponseMode}
                    onChange={(e) => onResponseModeChange(e.target.value as ResponseMode)}
                    className="w-full p-3 bg-bg-secondary text-text-primary border border-border-primary rounded-md font-sans text-sm transition-all duration-150 appearance-none cursor-pointer bg-[url('data:image/svg+xml;charset=UTF-8,%3csvg xmlns=%27http://www.w3.org/2000/svg%27 viewBox=%270 0 24 24%27 fill=%27none%27 stroke=%27currentColor%27 stroke-width=%272%27 stroke-linecap=%27round%27 stroke-linejoin=%27round%27%3e%3cpolyline points=%276 9 12 15 18 9%27%3e%3c/polyline%3e%3c/svg%3e')] bg-no-repeat bg-[right_12px_center] bg-[length:16px] pr-7 hover:border-text-tertiary focus:outline-none focus:border-border-focus focus:shadow-[0_0_0_3px_var(--color-accent-light)] focus:bg-bg-primary"
                  >
                    <option value="stream">Stream (Real-time)</option>
                    <option value="fetch">Fetch (Complete)</option>
                  </select>
                </div>
              </div>
              <div className="flex justify-end gap-3 mt-6 pt-4 border-t border-border-secondary">
                <button type="submit" className="px-5 py-3 bg-accent-primary text-text-inverse border-none rounded-md text-sm font-medium cursor-pointer transition-all duration-150 hover:bg-accent-hover hover:-translate-y-px hover:shadow-sm active:scale-[0.98]">Save Changes</button>
                <button type="button" className="px-5 py-3 bg-transparent text-text-secondary border border-border-primary rounded-md text-sm font-medium cursor-pointer transition-all duration-150 hover:bg-bg-secondary hover:text-text-primary hover:border-text-tertiary" onClick={handleReset}>Reset to Defaults</button>
              </div>
            </form>
          )}

          {activeTab === 'mcp' && (
            <div className="p-6 bg-bg-primary">
              <SettingsMcpTab />
            </div>
          )}
        </div>
>>>>>>> f43538e3
      </div>
      
      {/* Reset Confirmation Modal */}
      {showResetConfirm && (
        <div className="fixed inset-0 bg-black/50 backdrop-blur-sm flex items-center justify-center z-modal p-4 animate-fade-in">
          <div className="bg-bg-primary rounded-lg w-full max-w-md p-6 shadow-lg animate-slide-up">
            <h3 className="text-lg font-semibold text-text-primary mb-4">Reset to Default Settings?</h3>
            <p className="text-text-secondary mb-6 text-sm leading-relaxed">
              This will reset all connection settings to their default values. Any custom configurations will be lost.
            </p>
            <div className="flex justify-end gap-3">
              <button 
                className="px-4 py-2 bg-transparent text-text-secondary border border-border-primary rounded-md text-sm font-medium cursor-pointer transition-all duration-150 hover:bg-bg-secondary hover:text-text-primary hover:border-text-tertiary"
                onClick={cancelReset}
              >
                Cancel
              </button>
              <button 
                className="px-4 py-2 bg-red-500 text-white border-none rounded-md text-sm font-medium cursor-pointer transition-all duration-150 hover:bg-red-600 hover:-translate-y-px hover:shadow-sm active:scale-[0.98]"
                onClick={confirmReset}
              >
                Reset Settings
              </button>
            </div>
          </div>
        </div>
      )}
    </div>
  );
};

export default Settings; <|MERGE_RESOLUTION|>--- conflicted
+++ resolved
@@ -10,7 +10,6 @@
   onResponseModeChange: (responseMode: ResponseMode) => void;
   isSidebar?: boolean;
 }
-
 
 const Settings: React.FC<SettingsProps> = ({ 
   onClose, 
@@ -36,17 +35,27 @@
   // Get current configuration
   const currentConfig = getCurrentConfig();
   
-  
   // Form state
   const [backendUrl, setBackendUrl] = useState(currentConfig.baseUrl);
   const [adapterType, setAdapterType] = useState<AdapterType>(currentAdapterType);
   const [showResetConfirm, setShowResetConfirm] = useState(false);
+  const [activeTab, setActiveTab] = useState<'general' | 'mcp'>('general');
+
+  const containerRef = useRef<HTMLDivElement | null>(null);
+  const [lockedHeight, setLockedHeight] = useState<number | null>(null);
 
   // Update form when adapter type changes
   useEffect(() => {
     const config = useServiceConfigStore.getState().getConfig(adapterType);
     setBackendUrl(config.baseUrl);
   }, [adapterType]);
+
+  useEffect(() => {
+    // Lock the modal height based on the initial General tab height
+    if (activeTab === 'general' && !lockedHeight && containerRef.current) {
+      setLockedHeight(containerRef.current.offsetHeight);
+    }
+  }, [activeTab, lockedHeight]);
   
   // Handle form submission
   const handleSubmit = (e: React.FormEvent) => {
@@ -93,7 +102,6 @@
     }
   };
   
-<<<<<<< HEAD
   // Different rendering based on mode
   if (isSidebar) {
     return (
@@ -105,158 +113,177 @@
         >
           ×
         </button>
-        <form onSubmit={handleSubmit} className="flex-1 overflow-y-auto p-6 bg-bg-elevated">
-          <div className="mb-6 last:mb-0">
-            <h3 className="text-base font-semibold text-text-primary m-0 mb-4 pb-3 border-b border-border-secondary">Connection</h3>
+        
+        {/* Tab selector for sidebar */}
+        <div className="px-6 pt-16 pb-2 bg-bg-elevated border-b border-border-secondary">
+          <div className="flex w-full items-center p-1 rounded-md bg-bg-secondary border border-border-primary">
+            <button
+              className={`flex-1 px-3 py-2 rounded-md text-sm text-center ${
+                activeTab === 'general'
+                  ? 'bg-bg-primary text-text-primary border border-border-primary'
+                  : 'text-text-secondary hover:text-text-primary'
+              }`}
+              onClick={() => setActiveTab('general')}
+            >
+              General
+            </button>
+            <button
+              className={`flex-1 px-3 py-2 rounded-md text-sm text-center ${
+                activeTab === 'mcp'
+                  ? 'bg-bg-primary text-text-primary border border-border-primary'
+                  : 'text-text-secondary hover:text-text-primary'
+              }`}
+              onClick={() => setActiveTab('mcp')}
+            >
+              MCP Tools
+            </button>
+          </div>
+        </div>
+
+        {activeTab === 'general' && (
+          <form onSubmit={handleSubmit} className="flex-1 overflow-y-auto p-6 bg-bg-elevated">
+            <div className="mb-6 last:mb-0">
+              <h3 className="text-base font-semibold text-text-primary m-0 mb-4 pb-3 border-b border-border-secondary">Connection</h3>
+              
+              <div className="mb-4 last:mb-0">
+                <label htmlFor="adapter-type" className="block mb-2 text-sm font-medium text-text-secondary">Connection Method:</label>
+                <select
+                  id="adapter-type"
+                  value={adapterType}
+                  onChange={(e) => setAdapterType(e.target.value as AdapterType)}
+                  className="w-full p-3 bg-bg-secondary text-text-primary border border-border-primary rounded-md font-sans text-sm transition-all duration-150 appearance-none cursor-pointer bg-[url('data:image/svg+xml;charset=UTF-8,%3csvg xmlns=%27http://www.w3.org/2000/svg%27 viewBox=%270 0 24 24%27 fill=%27none%27 stroke=%27currentColor%27 stroke-width=%272%27 stroke-linecap=%27round%27 stroke-linejoin=%27round%27%3e%3cpolyline points=%276 9 12 15 18 9%27%3e%3c/polyline%3e%3c/svg%3e')] bg-no-repeat bg-[right_12px_center] bg-[length:16px] pr-7 hover:border-text-tertiary focus:outline-none focus:border-border-focus focus:shadow-[0_0_0_3px_var(--color-accent-light)] focus:bg-bg-primary"
+                >
+                  <option value="rest">REST API</option>
+                  <option value="session">Session Based</option>
+                  <option value="mock">Mock (Testing)</option>
+                </select>
+              </div>
+              
+              <div className="mb-4 last:mb-0">
+                <label htmlFor="backend-url" className="block mb-2 text-sm font-medium text-text-secondary">Backend URL:</label>
+                <input
+                  id="backend-url"
+                  type="text"
+                  value={backendUrl}
+                  onChange={(e) => setBackendUrl(e.target.value)}
+                  placeholder="http://localhost:5001/api"
+                  className="w-full p-3 bg-bg-secondary text-text-primary border border-border-primary rounded-md font-sans text-sm transition-all duration-150 hover:border-text-tertiary focus:outline-none focus:border-border-focus focus:shadow-[0_0_0_3px_var(--color-accent-light)] focus:bg-bg-primary"
+                />
+              </div>
+            </div>
             
-            <div className="mb-4 last:mb-0">
-              <label htmlFor="adapter-type" className="block mb-2 text-sm font-medium text-text-secondary">Connection Method:</label>
-              <select
-                id="adapter-type"
-                value={adapterType}
-                onChange={(e) => setAdapterType(e.target.value as AdapterType)}
-                className="w-full p-3 bg-bg-secondary text-text-primary border border-border-primary rounded-md font-sans text-sm transition-all duration-150 appearance-none cursor-pointer bg-[url('data:image/svg+xml;charset=UTF-8,%3csvg xmlns=%27http://www.w3.org/2000/svg%27 viewBox=%270 0 24 24%27 fill=%27none%27 stroke=%27currentColor%27 stroke-width=%272%27 stroke-linecap=%27round%27 stroke-linejoin=%27round%27%3e%3cpolyline points=%276 9 12 15 18 9%27%3e%3c/polyline%3e%3c/svg%3e')] bg-no-repeat bg-[right_12px_center] bg-[length:16px] pr-7 hover:border-text-tertiary focus:outline-none focus:border-border-focus focus:shadow-[0_0_0_3px_var(--color-accent-light)] focus:bg-bg-primary"
-              >
-                <option value="rest">REST API</option>
-                <option value="session">Session Based</option>
-                <option value="mock">Mock (Testing)</option>
-              </select>
+            <div className="mb-6 last:mb-0">
+              <h3 className="text-base font-semibold text-text-primary m-0 mb-4 pb-3 border-b border-border-secondary">Response</h3>
+              
+              <div className="mb-4 last:mb-0">
+                <label htmlFor="response-mode" className="block mb-2 text-sm font-medium text-text-secondary">Response Mode:</label>
+                <select
+                  id="response-mode"
+                  value={selectedResponseMode}
+                  onChange={(e) => onResponseModeChange(e.target.value as ResponseMode)}
+                  className="w-full p-3 bg-bg-secondary text-text-primary border border-border-primary rounded-md font-sans text-sm transition-all duration-150 appearance-none cursor-pointer bg-[url('data:image/svg+xml;charset=UTF-8,%3csvg xmlns=%27http://www.w3.org/2000/svg%27 viewBox=%270 0 24 24%27 fill=%27none%27 stroke=%27currentColor%27 stroke-width=%272%27 stroke-linecap=%27round%27 stroke-linejoin=%27round%27%3e%3cpolyline points=%276 9 12 15 18 9%27%3e%3c/polyline%3e%3c/svg%3e')] bg-no-repeat bg-[right_12px_center] bg-[length:16px] pr-7 hover:border-text-tertiary focus:outline-none focus:border-border-focus focus:shadow-[0_0_0_3px_var(--color-accent-light)] focus:bg-bg-primary"
+                >
+                  <option value="stream">Stream (Real-time)</option>
+                  <option value="fetch">Fetch (Complete)</option>
+                </select>
+              </div>
             </div>
             
-            <div className="mb-4 last:mb-0">
-              <label htmlFor="backend-url" className="block mb-2 text-sm font-medium text-text-secondary">Backend URL:</label>
-              <input
-                id="backend-url"
-                type="text"
-                value={backendUrl}
-                onChange={(e) => setBackendUrl(e.target.value)}
-                placeholder="http://localhost:5001/api"
-                className="w-full p-3 bg-bg-secondary text-text-primary border border-border-primary rounded-md font-sans text-sm transition-all duration-150 hover:border-text-tertiary focus:outline-none focus:border-border-focus focus:shadow-[0_0_0_3px_var(--color-accent-light)] focus:bg-bg-primary"
-              />
-            </div>
+            <div className="mb-6 last:mb-0">
+              <h3 className="text-base font-semibold text-text-primary m-0 mb-4 pb-3 border-b border-border-secondary">Interface</h3>
+              
+              <div className="mb-4 last:mb-0">
+                <div className="flex items-center justify-between">
+                  <div>
+                    <label htmlFor="show-suggestions" className="text-sm font-medium text-text-secondary">Show Suggestions</label>
+                    <p className="text-xs text-text-tertiary mt-1">Display suggested questions in chat interface</p>
+                  </div>
+                  <div 
+                    className="relative inline-flex items-center cursor-pointer"
+                    onClick={() => setShowSuggestions(!showSuggestions)}
+                  >
+                    <div className={`relative w-11 h-6 rounded-full transition-all duration-200 ${showSuggestions ? 'bg-accent-primary' : 'bg-bg-tertiary'}`}>
+                      <div className={`absolute top-0.5 left-0.5 bg-white rounded-full h-5 w-5 transition-transform duration-200 shadow-sm ${showSuggestions ? 'translate-x-5' : 'translate-x-0'}`}></div>
+                    </div>
+                    <input
+                      id="show-suggestions"
+                      type="checkbox"
+                      checked={showSuggestions}
+                      onChange={() => {}} // Handled by div onClick
+                      className="sr-only"
+                    />
+                  </div>
+                </div>
+              </div>
+              
+              <div className="mb-4 last:mb-0">
+                <div className="flex items-center justify-between">
+                  <div>
+                    <label htmlFor="background-texture" className="text-sm font-medium text-text-secondary">Background Texture</label>
+                    <p className="text-xs text-text-tertiary mt-1">Enable subtle background styling</p>
+                  </div>
+                  <div 
+                    className="relative inline-flex items-center cursor-pointer"
+                    onClick={() => setBackgroundTexture(!backgroundTexture)}
+                  >
+                    <div className={`relative w-11 h-6 rounded-full transition-all duration-200 ${backgroundTexture ? 'bg-accent-primary' : 'bg-bg-tertiary'}`}>
+                      <div className={`absolute top-0.5 left-0.5 bg-white rounded-full h-5 w-5 transition-transform duration-200 shadow-sm ${backgroundTexture ? 'translate-x-5' : 'translate-x-0'}`}></div>
+                    </div>
+                    <input
+                      id="background-texture"
+                      type="checkbox"
+                      checked={backgroundTexture}
+                      onChange={() => {}} // Handled by div onClick
+                      className="sr-only"
+                    />
+                  </div>
+                </div>
+              </div>
+            </div>
+            
+            {!showResetConfirm && (
+              <div className="flex justify-end gap-3 mt-6 pt-4 border-t border-border-secondary">
+                <button type="submit" className="px-5 py-3 bg-accent-primary text-text-inverse border-none rounded-md text-sm font-medium cursor-pointer transition-all duration-150 hover:bg-accent-hover hover:-translate-y-px hover:shadow-sm active:scale-[0.98]">Save Changes</button>
+                <button type="button" className="px-5 py-3 bg-transparent text-text-secondary border border-border-primary rounded-md text-sm font-medium cursor-pointer transition-all duration-150 hover:bg-bg-secondary hover:text-text-primary hover:border-text-tertiary" onClick={handleReset}>Reset to Defaults</button>
+              </div>
+            )}
+            
+            {/* Reset Confirmation within Sidebar */}
+            {showResetConfirm && (
+              <div className="mt-6 pt-4 border-t border-border-secondary bg-bg-secondary rounded-lg p-4">
+                <h3 className="text-lg font-semibold text-text-primary mb-3">Reset to Default Settings?</h3>
+                <p className="text-text-secondary mb-4 text-sm leading-relaxed">
+                  This will reset all connection settings to their default values. Any custom configurations will be lost.
+                </p>
+                <div className="flex justify-end gap-3">
+                  <button 
+                    className="px-4 py-2 bg-transparent text-text-secondary border border-border-primary rounded-md text-sm font-medium cursor-pointer transition-all duration-150 hover:bg-bg-secondary hover:text-text-primary hover:border-text-tertiary"
+                    onClick={cancelReset}
+                  >
+                    Cancel
+                  </button>
+                  <button 
+                    className="px-4 py-2 bg-red-500 text-white border-none rounded-md text-sm font-medium cursor-pointer transition-all duration-150 hover:bg-red-600 hover:-translate-y-px hover:shadow-sm active:scale-[0.98]"
+                    onClick={confirmReset}
+                  >
+                    Reset Settings
+                  </button>
+                </div>
+              </div>
+            )}
+          </form>
+        )}
+
+        {activeTab === 'mcp' && (
+          <div className="flex-1 overflow-y-auto p-6 bg-bg-elevated">
+            <SettingsMcpTab isSidebar={true} />
           </div>
-          
-          <div className="mb-6 last:mb-0">
-            <h3 className="text-base font-semibold text-text-primary m-0 mb-4 pb-3 border-b border-border-secondary">Response</h3>
-            
-            <div className="mb-4 last:mb-0">
-              <label htmlFor="response-mode" className="block mb-2 text-sm font-medium text-text-secondary">Response Mode:</label>
-              <select
-                id="response-mode"
-                value={selectedResponseMode}
-                onChange={(e) => onResponseModeChange(e.target.value as ResponseMode)}
-                className="w-full p-3 bg-bg-secondary text-text-primary border border-border-primary rounded-md font-sans text-sm transition-all duration-150 appearance-none cursor-pointer bg-[url('data:image/svg+xml;charset=UTF-8,%3csvg xmlns=%27http://www.w3.org/2000/svg%27 viewBox=%270 0 24 24%27 fill=%27none%27 stroke=%27currentColor%27 stroke-width=%272%27 stroke-linecap=%27round%27 stroke-linejoin=%27round%27%3e%3cpolyline points=%276 9 12 15 18 9%27%3e%3c/polyline%3e%3c/svg%3e')] bg-no-repeat bg-[right_12px_center] bg-[length:16px] pr-7 hover:border-text-tertiary focus:outline-none focus:border-border-focus focus:shadow-[0_0_0_3px_var(--color-accent-light)] focus:bg-bg-primary"
-              >
-                <option value="stream">Stream (Real-time)</option>
-                <option value="fetch">Fetch (Complete)</option>
-              </select>
-            </div>
-          </div>
-          
-          <div className="mb-6 last:mb-0">
-            <h3 className="text-base font-semibold text-text-primary m-0 mb-4 pb-3 border-b border-border-secondary">Interface</h3>
-            
-            <div className="mb-4 last:mb-0">
-              <div className="flex items-center justify-between">
-                <div>
-                  <label htmlFor="show-suggestions" className="text-sm font-medium text-text-secondary">Show Suggestions</label>
-                  <p className="text-xs text-text-tertiary mt-1">Display suggested questions in chat interface</p>
-                </div>
-                <div 
-                  className="relative inline-flex items-center cursor-pointer"
-                  onClick={() => setShowSuggestions(!showSuggestions)}
-                >
-                  <div className={`relative w-11 h-6 rounded-full transition-all duration-200 ${showSuggestions ? 'bg-accent-primary' : 'bg-bg-tertiary'}`}>
-                    <div className={`absolute top-0.5 left-0.5 bg-white rounded-full h-5 w-5 transition-transform duration-200 shadow-sm ${showSuggestions ? 'translate-x-5' : 'translate-x-0'}`}></div>
-                  </div>
-                  <input
-                    id="show-suggestions"
-                    type="checkbox"
-                    checked={showSuggestions}
-                    onChange={() => {}} // Handled by div onClick
-                    className="sr-only"
-                  />
-                </div>
-              </div>
-            </div>
-            
-            <div className="mb-4 last:mb-0">
-              <div className="flex items-center justify-between">
-                <div>
-                  <label htmlFor="background-texture" className="text-sm font-medium text-text-secondary">Background Texture</label>
-                  <p className="text-xs text-text-tertiary mt-1">Enable subtle background styling</p>
-                </div>
-                <div 
-                  className="relative inline-flex items-center cursor-pointer"
-                  onClick={() => setBackgroundTexture(!backgroundTexture)}
-                >
-                  <div className={`relative w-11 h-6 rounded-full transition-all duration-200 ${backgroundTexture ? 'bg-accent-primary' : 'bg-bg-tertiary'}`}>
-                    <div className={`absolute top-0.5 left-0.5 bg-white rounded-full h-5 w-5 transition-transform duration-200 shadow-sm ${backgroundTexture ? 'translate-x-5' : 'translate-x-0'}`}></div>
-                  </div>
-                  <input
-                    id="background-texture"
-                    type="checkbox"
-                    checked={backgroundTexture}
-                    onChange={() => {}} // Handled by div onClick
-                    className="sr-only"
-                  />
-                </div>
-              </div>
-            </div>
-          </div>
-          
-          {!showResetConfirm && (
-            <div className="flex justify-end gap-3 mt-6 pt-4 border-t border-border-secondary">
-              <button type="submit" className="px-5 py-3 bg-accent-primary text-text-inverse border-none rounded-md text-sm font-medium cursor-pointer transition-all duration-150 hover:bg-accent-hover hover:-translate-y-px hover:shadow-sm active:scale-[0.98]">Save Changes</button>
-              <button type="button" className="px-5 py-3 bg-transparent text-text-secondary border border-border-primary rounded-md text-sm font-medium cursor-pointer transition-all duration-150 hover:bg-bg-secondary hover:text-text-primary hover:border-text-tertiary" onClick={handleReset}>Reset to Defaults</button>
-            </div>
-          )}
-          
-          {/* Reset Confirmation within Sidebar */}
-          {showResetConfirm && (
-            <div className="mt-6 pt-4 border-t border-border-secondary bg-bg-secondary rounded-lg p-4">
-              <h3 className="text-lg font-semibold text-text-primary mb-3">Reset to Default Settings?</h3>
-              <p className="text-text-secondary mb-4 text-sm leading-relaxed">
-                This will reset all connection settings to their default values. Any custom configurations will be lost.
-              </p>
-              <div className="flex justify-end gap-3">
-                <button 
-                  className="px-4 py-2 bg-transparent text-text-secondary border border-border-primary rounded-md text-sm font-medium cursor-pointer transition-all duration-150 hover:bg-bg-secondary hover:text-text-primary hover:border-text-tertiary"
-                  onClick={cancelReset}
-                >
-                  Cancel
-                </button>
-                <button 
-                  className="px-4 py-2 bg-red-500 text-white border-none rounded-md text-sm font-medium cursor-pointer transition-all duration-150 hover:bg-red-600 hover:-translate-y-px hover:shadow-sm active:scale-[0.98]"
-                  onClick={confirmReset}
-                >
-                  Reset Settings
-                </button>
-              </div>
-            </div>
-          )}
-        </form>
+        )}
       </div>
     );
   }
 
   // Modal mode for narrow screens
-  return (
-    <div className="fixed inset-0 bg-black/50 backdrop-blur-sm flex items-center justify-center z-tooltip p-4 animate-fade-in" onClick={handleOverlayClick}>
-      <div className="bg-bg-elevated rounded-lg w-full max-w-[600px] max-h-[85vh] overflow-hidden shadow-lg flex flex-col animate-slide-up">
-=======
-  const [activeTab, setActiveTab] = useState<'general' | 'mcp'>('general');
-
-  const containerRef = useRef<HTMLDivElement | null>(null);
-  const [lockedHeight, setLockedHeight] = useState<number | null>(null);
-
-  useEffect(() => {
-    // Lock the modal height based on the initial General tab height
-    if (activeTab === 'general' && !lockedHeight && containerRef.current) {
-      setLockedHeight(containerRef.current.offsetHeight);
-    }
-  }, [activeTab, lockedHeight]);
-
   return (
     <div className="fixed inset-0 bg-black/50 backdrop-blur-sm flex items-center justify-center z-tooltip p-4 animate-fade-in" onClick={handleOverlayClick}>
       <div
@@ -264,7 +291,6 @@
         className="bg-bg-primary rounded-lg w-full max-w-[760px] max-h-[85vh] overflow-hidden shadow-lg flex flex-col animate-slide-up"
         style={lockedHeight ? { height: lockedHeight } : undefined}
       >
->>>>>>> f43538e3
         <div className="flex items-center justify-between px-6 py-5 bg-bg-secondary border-b border-border-primary">
           <h2 className="text-xl font-semibold text-text-primary m-0">Settings</h2>
           <button 
@@ -275,20 +301,6 @@
             ×
           </button>
         </div>
-<<<<<<< HEAD
-        
-        <form onSubmit={handleSubmit} className="flex-1 overflow-y-auto p-6 bg-bg-elevated">
-          <div className="mb-6 last:mb-0">
-            <h3 className="text-base font-semibold text-text-primary m-0 mb-4 pb-3 border-b border-border-secondary">Connection</h3>
-            
-            <div className="mb-4 last:mb-0">
-              <label htmlFor="adapter-type" className="block mb-2 text-sm font-medium text-text-secondary">Connection Method:</label>
-              <select
-                id="adapter-type"
-                value={adapterType}
-                onChange={(e) => setAdapterType(e.target.value as AdapterType)}
-                className="w-full p-3 bg-bg-secondary text-text-primary border border-border-primary rounded-md font-sans text-sm transition-all duration-150 appearance-none cursor-pointer bg-[url('data:image/svg+xml;charset=UTF-8,%3csvg xmlns=%27http://www.w3.org/2000/svg%27 viewBox=%270 0 24 24%27 fill=%27none%27 stroke=%27currentColor%27 stroke-width=%272%27 stroke-linecap=%27round%27 stroke-linejoin=%27round%27%3e%3cpolyline points=%276 9 12 15 18 9%27%3e%3c/polyline%3e%3c/svg%3e')] bg-no-repeat bg-[right_12px_center] bg-[length:16px] pr-7 hover:border-text-tertiary focus:outline-none focus:border-border-focus focus:shadow-[0_0_0_3px_var(--color-accent-light)] focus:bg-bg-primary"
-=======
         <div className="flex-1 overflow-y-auto">
           <div className="px-6 pt-4 bg-bg-primary border-b border-border-secondary">
             <div className="flex w-full items-center p-1 rounded-md bg-bg-secondary border border-border-primary">
@@ -299,7 +311,6 @@
                     : 'text-text-secondary hover:text-text-primary'
                 }`}
                 onClick={() => setActiveTab('general')}
->>>>>>> f43538e3
               >
                 General
               </button>
@@ -315,66 +326,6 @@
               </button>
             </div>
           </div>
-<<<<<<< HEAD
-          
-          <div className="mb-6 last:mb-0">
-            <h3 className="text-base font-semibold text-text-primary m-0 mb-4 pb-3 border-b border-border-secondary">Interface</h3>
-            
-            <div className="mb-4 last:mb-0">
-              <div className="flex items-center justify-between">
-                <div>
-                  <label htmlFor="show-suggestions" className="text-sm font-medium text-text-secondary">Show Suggestions</label>
-                  <p className="text-xs text-text-tertiary mt-1">Display suggested questions in chat interface</p>
-                </div>
-                <div 
-                  className="relative inline-flex items-center cursor-pointer"
-                  onClick={() => setShowSuggestions(!showSuggestions)}
-                >
-                  <div className={`relative w-11 h-6 rounded-full transition-all duration-200 ${showSuggestions ? 'bg-accent-primary' : 'bg-bg-tertiary'}`}>
-                    <div className={`absolute top-0.5 left-0.5 bg-white rounded-full h-5 w-5 transition-transform duration-200 shadow-sm ${showSuggestions ? 'translate-x-5' : 'translate-x-0'}`}></div>
-                  </div>
-                  <input
-                    id="show-suggestions"
-                    type="checkbox"
-                    checked={showSuggestions}
-                    onChange={() => {}} // Handled by div onClick
-                    className="sr-only"
-                  />
-                </div>
-              </div>
-            </div>
-            
-            <div className="mb-4 last:mb-0">
-              <div className="flex items-center justify-between">
-                <div>
-                  <label htmlFor="background-texture" className="text-sm font-medium text-text-secondary">Background Texture</label>
-                  <p className="text-xs text-text-tertiary mt-1">Enable subtle background styling</p>
-                </div>
-                <div 
-                  className="relative inline-flex items-center cursor-pointer"
-                  onClick={() => setBackgroundTexture(!backgroundTexture)}
-                >
-                  <div className={`relative w-11 h-6 rounded-full transition-all duration-200 ${backgroundTexture ? 'bg-accent-primary' : 'bg-bg-tertiary'}`}>
-                    <div className={`absolute top-0.5 left-0.5 bg-white rounded-full h-5 w-5 transition-transform duration-200 shadow-sm ${backgroundTexture ? 'translate-x-5' : 'translate-x-0'}`}></div>
-                  </div>
-                  <input
-                    id="background-texture"
-                    type="checkbox"
-                    checked={backgroundTexture}
-                    onChange={() => {}} // Handled by div onClick
-                    className="sr-only"
-                  />
-                </div>
-              </div>
-            </div>
-          </div>
-          
-          <div className="flex justify-end gap-3 mt-6 pt-4 border-t border-border-secondary">
-            <button type="submit" className="px-5 py-3 bg-accent-primary text-text-inverse border-none rounded-md text-sm font-medium cursor-pointer transition-all duration-150 hover:bg-accent-hover hover:-translate-y-px hover:shadow-sm active:scale-[0.98]">Save Changes</button>
-            <button type="button" className="px-5 py-3 bg-transparent text-text-secondary border border-border-primary rounded-md text-sm font-medium cursor-pointer transition-all duration-150 hover:bg-bg-secondary hover:text-text-primary hover:border-text-tertiary" onClick={handleReset}>Reset to Defaults</button>
-          </div>
-        </form>
-=======
 
           {activeTab === 'general' && (
             <form onSubmit={handleSubmit} className="p-6 bg-bg-primary">
@@ -420,6 +371,59 @@
                   </select>
                 </div>
               </div>
+              
+              <div className="mb-6 last:mb-0">
+                <h3 className="text-base font-semibold text-text-primary m-0 mb-4 pb-3 border-b border-border-secondary">Interface</h3>
+                
+                <div className="mb-4 last:mb-0">
+                  <div className="flex items-center justify-between">
+                    <div>
+                      <label htmlFor="show-suggestions" className="text-sm font-medium text-text-secondary">Show Suggestions</label>
+                      <p className="text-xs text-text-tertiary mt-1">Display suggested questions in chat interface</p>
+                    </div>
+                    <div 
+                      className="relative inline-flex items-center cursor-pointer"
+                      onClick={() => setShowSuggestions(!showSuggestions)}
+                    >
+                      <div className={`relative w-11 h-6 rounded-full transition-all duration-200 ${showSuggestions ? 'bg-accent-primary' : 'bg-bg-tertiary'}`}>
+                        <div className={`absolute top-0.5 left-0.5 bg-white rounded-full h-5 w-5 transition-transform duration-200 shadow-sm ${showSuggestions ? 'translate-x-5' : 'translate-x-0'}`}></div>
+                      </div>
+                      <input
+                        id="show-suggestions"
+                        type="checkbox"
+                        checked={showSuggestions}
+                        onChange={() => {}} // Handled by div onClick
+                        className="sr-only"
+                      />
+                    </div>
+                  </div>
+                </div>
+                
+                <div className="mb-4 last:mb-0">
+                  <div className="flex items-center justify-between">
+                    <div>
+                      <label htmlFor="background-texture" className="text-sm font-medium text-text-secondary">Background Texture</label>
+                      <p className="text-xs text-text-tertiary mt-1">Enable subtle background styling</p>
+                    </div>
+                    <div 
+                      className="relative inline-flex items-center cursor-pointer"
+                      onClick={() => setBackgroundTexture(!backgroundTexture)}
+                    >
+                      <div className={`relative w-11 h-6 rounded-full transition-all duration-200 ${backgroundTexture ? 'bg-accent-primary' : 'bg-bg-tertiary'}`}>
+                        <div className={`absolute top-0.5 left-0.5 bg-white rounded-full h-5 w-5 transition-transform duration-200 shadow-sm ${backgroundTexture ? 'translate-x-5' : 'translate-x-0'}`}></div>
+                      </div>
+                      <input
+                        id="background-texture"
+                        type="checkbox"
+                        checked={backgroundTexture}
+                        onChange={() => {}} // Handled by div onClick
+                        className="sr-only"
+                      />
+                    </div>
+                  </div>
+                </div>
+              </div>
+              
               <div className="flex justify-end gap-3 mt-6 pt-4 border-t border-border-secondary">
                 <button type="submit" className="px-5 py-3 bg-accent-primary text-text-inverse border-none rounded-md text-sm font-medium cursor-pointer transition-all duration-150 hover:bg-accent-hover hover:-translate-y-px hover:shadow-sm active:scale-[0.98]">Save Changes</button>
                 <button type="button" className="px-5 py-3 bg-transparent text-text-secondary border border-border-primary rounded-md text-sm font-medium cursor-pointer transition-all duration-150 hover:bg-bg-secondary hover:text-text-primary hover:border-text-tertiary" onClick={handleReset}>Reset to Defaults</button>
@@ -429,11 +433,10 @@
 
           {activeTab === 'mcp' && (
             <div className="p-6 bg-bg-primary">
-              <SettingsMcpTab />
+              <SettingsMcpTab isSidebar={false} />
             </div>
           )}
         </div>
->>>>>>> f43538e3
       </div>
       
       {/* Reset Confirmation Modal */}
@@ -465,4 +468,4 @@
   );
 };
 
-export default Settings; +export default Settings;