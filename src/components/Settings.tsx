import React, { useState, useEffect, useRef } from 'react';
import { createPortal } from 'react-dom';
import { ResponseMode } from '../types/chat';
import { useServiceConfigStore, useUiSettingsStore } from '../stores';
import { AdapterType } from '../services/chatService';
import SettingsMcpTab from './SettingsMcpTab';

interface SettingsProps {
  onClose: () => void;
  selectedResponseMode: ResponseMode;
  onResponseModeChange: (responseMode: ResponseMode) => void;
<<<<<<< HEAD
  isSidebar?: boolean;
=======
  scopeTo?: HTMLElement;
>>>>>>> 8f304c04
}

const Settings: React.FC<SettingsProps> = ({ 
  onClose, 
  selectedResponseMode, 
  onResponseModeChange,
<<<<<<< HEAD
  isSidebar = false
=======
  scopeTo,
>>>>>>> 8f304c04
}) => {
  const {
    currentAdapterType,
    getCurrentConfig,
    updateConfig,
    setCurrentAdapterType,
    resetToDefaults
  } = useServiceConfigStore();

  const {
    showSuggestions,
    setShowSuggestions,
    backgroundTexture,
    setBackgroundTexture
  } = useUiSettingsStore();

  // Get current configuration
  const currentConfig = getCurrentConfig();
  
  // Form state
  const [backendUrl, setBackendUrl] = useState(currentConfig.baseUrl);
  const [adapterType, setAdapterType] = useState<AdapterType>(currentAdapterType);
  const [showResetConfirm, setShowResetConfirm] = useState(false);
  const [activeTab, setActiveTab] = useState<'general' | 'mcp'>('general');

  const containerRef = useRef<HTMLDivElement | null>(null);
  const [lockedHeight, setLockedHeight] = useState<number | null>(null);

  // Update form when adapter type changes
  useEffect(() => {
    const config = useServiceConfigStore.getState().getConfig(adapterType);
    setBackendUrl(config.baseUrl);
  }, [adapterType]);

  useEffect(() => {
    // Lock the modal height based on the initial General tab height
    if (activeTab === 'general' && !lockedHeight && containerRef.current) {
      setLockedHeight(containerRef.current.offsetHeight);
    }
  }, [activeTab, lockedHeight]);
  
  // Handle form submission
  const handleSubmit = (e: React.FormEvent) => {
    e.preventDefault();
    
    try {
      // Update configuration for the current adapter type
      updateConfig(adapterType, {
        baseUrl: backendUrl
      });
      
      // Set as current adapter type (this will automatically configure ChatService)
      setCurrentAdapterType(adapterType);
      
      // Close settings
      onClose();
    } catch (error) {
      console.error('Error saving settings:', error);
    }
  };
  
  // Handle reset to defaults
  const handleReset = () => {
    setShowResetConfirm(true);
  };

  const confirmReset = () => {
    resetToDefaults();
    const state = useServiceConfigStore.getState();
    const newCurrentConfig = state.getCurrentConfig();
    setAdapterType(state.currentAdapterType);
    setBackendUrl(newCurrentConfig.baseUrl);
    setShowResetConfirm(false);
  };

  const cancelReset = () => {
    setShowResetConfirm(false);
  };

  
  // Different rendering based on mode
  if (isSidebar) {
    return (
      <div className="w-[400px] h-full bg-bg-elevated border-l border-border-primary flex flex-col overflow-hidden relative">
        <button 
          className="absolute top-4 right-4 flex items-center justify-center w-8 h-8 p-0 bg-transparent border-none rounded-md text-text-tertiary text-2xl cursor-pointer transition-all duration-150 hover:bg-bg-tertiary hover:text-text-primary z-10" 
          onClick={onClose}
          aria-label="Close settings"
        >
          ×
        </button>
        
        {/* Tab selector for sidebar */}
        <div className="px-6 pt-16 pb-2 bg-bg-elevated border-b border-border-secondary">
          <div className="flex w-full items-center p-1 rounded-md bg-bg-secondary border border-border-primary">
            <button
              className={`flex-1 px-3 py-2 rounded-md text-sm text-center ${
                activeTab === 'general'
                  ? 'bg-bg-primary text-text-primary border border-border-primary'
                  : 'text-text-secondary hover:text-text-primary'
              }`}
              onClick={() => setActiveTab('general')}
            >
              General
            </button>
            <button
              className={`flex-1 px-3 py-2 rounded-md text-sm text-center ${
                activeTab === 'mcp'
                  ? 'bg-bg-primary text-text-primary border border-border-primary'
                  : 'text-text-secondary hover:text-text-primary'
              }`}
              onClick={() => setActiveTab('mcp')}
            >
              MCP Tools
            </button>
          </div>
        </div>

        {activeTab === 'general' && (
          <form onSubmit={handleSubmit} className="flex-1 overflow-y-auto p-6 bg-bg-elevated">
            <div className="mb-6 last:mb-0">
              <h3 className="text-base font-semibold text-text-primary m-0 mb-4 pb-3 border-b border-border-secondary">Connection</h3>
              
              <div className="mb-4 last:mb-0">
                <label htmlFor="adapter-type" className="block mb-2 text-sm font-medium text-text-secondary">Connection Method:</label>
                <select
                  id="adapter-type"
                  value={adapterType}
                  onChange={(e) => setAdapterType(e.target.value as AdapterType)}
                  className="w-full p-3 bg-bg-secondary text-text-primary border border-border-primary rounded-md font-sans text-sm transition-all duration-150 appearance-none cursor-pointer bg-[url('data:image/svg+xml;charset=UTF-8,%3csvg xmlns=%27http://www.w3.org/2000/svg%27 viewBox=%270 0 24 24%27 fill=%27none%27 stroke=%27currentColor%27 stroke-width=%272%27 stroke-linecap=%27round%27 stroke-linejoin=%27round%27%3e%3cpolyline points=%276 9 12 15 18 9%27%3e%3c/polyline%3e%3c/svg%3e')] bg-no-repeat bg-[right_12px_center] bg-[length:16px] pr-7 hover:border-text-tertiary focus:outline-none focus:border-border-focus focus:shadow-[0_0_0_3px_var(--color-accent-light)] focus:bg-bg-primary"
                >
                  <option value="rest">REST API</option>
                  <option value="session">Session Based</option>
                  <option value="mock">Mock (Testing)</option>
                </select>
              </div>
              
              <div className="mb-4 last:mb-0">
                <label htmlFor="backend-url" className="block mb-2 text-sm font-medium text-text-secondary">Backend URL:</label>
                <input
                  id="backend-url"
                  type="text"
                  value={backendUrl}
                  onChange={(e) => setBackendUrl(e.target.value)}
                  placeholder="http://localhost:5001/api"
                  className="w-full p-3 bg-bg-secondary text-text-primary border border-border-primary rounded-md font-sans text-sm transition-all duration-150 hover:border-text-tertiary focus:outline-none focus:border-border-focus focus:shadow-[0_0_0_3px_var(--color-accent-light)] focus:bg-bg-primary"
                />
              </div>
            </div>
            
            <div className="mb-6 last:mb-0">
              <h3 className="text-base font-semibold text-text-primary m-0 mb-4 pb-3 border-b border-border-secondary">Response</h3>
              
              <div className="mb-4 last:mb-0">
                <label htmlFor="response-mode" className="block mb-2 text-sm font-medium text-text-secondary">Response Mode:</label>
                <select
                  id="response-mode"
                  value={selectedResponseMode}
                  onChange={(e) => onResponseModeChange(e.target.value as ResponseMode)}
                  className="w-full p-3 bg-bg-secondary text-text-primary border border-border-primary rounded-md font-sans text-sm transition-all duration-150 appearance-none cursor-pointer bg-[url('data:image/svg+xml;charset=UTF-8,%3csvg xmlns=%27http://www.w3.org/2000/svg%27 viewBox=%270 0 24 24%27 fill=%27none%27 stroke=%27currentColor%27 stroke-width=%272%27 stroke-linecap=%27round%27 stroke-linejoin=%27round%27%3e%3cpolyline points=%276 9 12 15 18 9%27%3e%3c/polyline%3e%3c/svg%3e')] bg-no-repeat bg-[right_12px_center] bg-[length:16px] pr-7 hover:border-text-tertiary focus:outline-none focus:border-border-focus focus:shadow-[0_0_0_3px_var(--color-accent-light)] focus:bg-bg-primary"
                >
                  <option value="stream">Stream (Real-time)</option>
                  <option value="fetch">Fetch (Complete)</option>
                </select>
              </div>
            </div>
            
            <div className="mb-6 last:mb-0">
              <h3 className="text-base font-semibold text-text-primary m-0 mb-4 pb-3 border-b border-border-secondary">Interface</h3>
              
              <div className="mb-4 last:mb-0">
                <div className="flex items-center justify-between">
                  <div>
                    <label htmlFor="show-suggestions" className="text-sm font-medium text-text-secondary">Show Suggestions</label>
                    <p className="text-xs text-text-tertiary mt-1">Display suggested questions in chat interface</p>
                  </div>
                  <div 
                    className="relative inline-flex items-center cursor-pointer"
                    onClick={() => setShowSuggestions(!showSuggestions)}
                  >
                    <div className={`relative w-11 h-6 rounded-full transition-all duration-200 ${showSuggestions ? 'bg-accent-primary' : 'bg-bg-tertiary'}`}>
                      <div className={`absolute top-0.5 left-0.5 bg-white rounded-full h-5 w-5 transition-transform duration-200 shadow-sm ${showSuggestions ? 'translate-x-5' : 'translate-x-0'}`}></div>
                    </div>
                    <input
                      id="show-suggestions"
                      type="checkbox"
                      checked={showSuggestions}
                      onChange={() => {}} // Handled by div onClick
                      className="sr-only"
                    />
                  </div>
                </div>
              </div>
              
              <div className="mb-4 last:mb-0">
                <div className="flex items-center justify-between">
                  <div>
                    <label htmlFor="background-texture" className="text-sm font-medium text-text-secondary">Background Texture</label>
                    <p className="text-xs text-text-tertiary mt-1">Enable subtle background styling</p>
                  </div>
                  <div 
                    className="relative inline-flex items-center cursor-pointer"
                    onClick={() => setBackgroundTexture(!backgroundTexture)}
                  >
                    <div className={`relative w-11 h-6 rounded-full transition-all duration-200 ${backgroundTexture ? 'bg-accent-primary' : 'bg-bg-tertiary'}`}>
                      <div className={`absolute top-0.5 left-0.5 bg-white rounded-full h-5 w-5 transition-transform duration-200 shadow-sm ${backgroundTexture ? 'translate-x-5' : 'translate-x-0'}`}></div>
                    </div>
                    <input
                      id="background-texture"
                      type="checkbox"
                      checked={backgroundTexture}
                      onChange={() => {}} // Handled by div onClick
                      className="sr-only"
                    />
                  </div>
                </div>
              </div>
            </div>
            
            {!showResetConfirm && (
              <div className="flex justify-end gap-3 mt-6 pt-4 border-t border-border-secondary">
                <button type="submit" className="px-5 py-3 bg-accent-primary text-text-inverse border-none rounded-md text-sm font-medium cursor-pointer transition-all duration-150 hover:bg-accent-hover hover:-translate-y-px hover:shadow-sm active:scale-[0.98]">Save Changes</button>
                <button type="button" className="px-5 py-3 bg-transparent text-text-secondary border border-border-primary rounded-md text-sm font-medium cursor-pointer transition-all duration-150 hover:bg-bg-secondary hover:text-text-primary hover:border-text-tertiary" onClick={handleReset}>Reset to Defaults</button>
              </div>
            )}
            
            {/* Reset Confirmation within Sidebar */}
            {showResetConfirm && (
              <div className="mt-6 pt-4 border-t border-border-secondary bg-bg-secondary rounded-lg p-4">
                <h3 className="text-lg font-semibold text-text-primary mb-3">Reset to Default Settings?</h3>
                <p className="text-text-secondary mb-4 text-sm leading-relaxed">
                  This will reset all connection settings to their default values. Any custom configurations will be lost.
                </p>
                <div className="flex justify-end gap-3">
                  <button 
                    className="px-4 py-2 bg-transparent text-text-secondary border border-border-primary rounded-md text-sm font-medium cursor-pointer transition-all duration-150 hover:bg-bg-secondary hover:text-text-primary hover:border-text-tertiary"
                    onClick={cancelReset}
                  >
                    Cancel
                  </button>
                  <button 
                    className="px-4 py-2 bg-red-500 text-white border-none rounded-md text-sm font-medium cursor-pointer transition-all duration-150 hover:bg-red-600 hover:-translate-y-px hover:shadow-sm active:scale-[0.98]"
                    onClick={confirmReset}
                  >
                    Reset Settings
                  </button>
                </div>
              </div>
            )}
          </form>
        )}

        {activeTab === 'mcp' && (
          <div className="flex-1 min-h-0 flex flex-col overflow-hidden p-6 bg-bg-elevated">
            <SettingsMcpTab isSidebar={true} />
          </div>
        )}
      </div>
    );
  }

<<<<<<< HEAD
  // Modal mode for narrow screens
  return (
    <div className="fixed inset-0 bg-black/50 backdrop-blur-sm flex items-center justify-center z-tooltip p-4 animate-fade-in">
=======
  const overlayRootClass = `${scopeTo ? 'absolute' : 'fixed'} inset-0 bg-black/50 backdrop-blur-sm flex items-center justify-center z-tooltip p-4 animate-fade-in`;
  const content = (
    <div className={overlayRootClass}>
>>>>>>> 8f304c04
      <div
        ref={containerRef}
        className="bg-bg-primary rounded-lg w-full max-w-[760px] max-h-[85vh] overflow-hidden shadow-lg flex flex-col animate-slide-up"
        style={lockedHeight ? { height: lockedHeight } : undefined}
      >
        <div className="flex items-center justify-between px-6 py-5 bg-bg-secondary border-b border-border-primary">
          <h2 className="text-xl font-semibold text-text-primary m-0">Settings</h2>
          <button 
            className="flex items-center justify-center w-8 h-8 p-0 bg-transparent border-none rounded-md text-text-tertiary text-2xl cursor-pointer transition-all duration-150 hover:bg-bg-tertiary hover:text-text-primary" 
            onClick={onClose}
            aria-label="Close settings"
          >
            ×
          </button>
        </div>
        <div className="flex-1 flex flex-col overflow-hidden min-h-0">
          <div className="px-6 pt-4 bg-bg-primary border-b border-border-secondary">
            <div className="flex w-full items-center p-1 rounded-md bg-bg-secondary border border-border-primary">
              <button
                className={`flex-1 px-3 py-2 rounded-md text-sm text-center ${
                  activeTab === 'general'
                    ? 'bg-bg-primary text-text-primary border border-border-primary'
                    : 'text-text-secondary hover:text-text-primary'
                }`}
                onClick={() => setActiveTab('general')}
              >
                General
              </button>
              <button
                className={`flex-1 px-3 py-2 rounded-md text-sm text-center ${
                  activeTab === 'mcp'
                    ? 'bg-bg-primary text-text-primary border border-border-primary'
                    : 'text-text-secondary hover:text-text-primary'
                }`}
                onClick={() => setActiveTab('mcp')}
              >
                MCP Tools
              </button>
            </div>
          </div>

          {activeTab === 'general' && (
            <div className="flex-1 overflow-y-auto">
            <form onSubmit={handleSubmit} className="p-6 bg-bg-primary">
              <div className="mb-6 last:mb-0">
                <h3 className="text-base font-semibold text-text-primary m-0 mb-4 pb-3 border-b border-border-secondary">Connection</h3>
                <div className="mb-4 last:mb-0">
                  <label htmlFor="adapter-type" className="block mb-2 text-sm font-medium text-text-secondary">Connection Method:</label>
                  <select
                    id="adapter-type"
                    value={adapterType}
                    onChange={(e) => setAdapterType(e.target.value as AdapterType)}
                    className="w-full p-3 bg-bg-secondary text-text-primary border border-border-primary rounded-md font-sans text-sm transition-all duration-150 appearance-none cursor-pointer bg-[url('data:image/svg+xml;charset=UTF-8,%3csvg xmlns=%27http://www.w3.org/2000/svg%27 viewBox=%270 0 24 24%27 fill=%27none%27 stroke=%27currentColor%27 stroke-width=%272%27 stroke-linecap=%27round%27 stroke-linejoin=%27round%27%3e%3cpolyline points=%276 9 12 15 18 9%27%3e%3c/polyline%3e%3c/svg%3e')] bg-no-repeat bg-[right_12px_center] bg-[length:16px] pr-7 hover:border-text-tertiary focus:outline-none focus:border-border-focus focus:shadow-[0_0_0_3px_var(--color-accent-light)] focus:bg-bg-primary"
                  >
                    <option value="rest">REST API</option>
                    <option value="session">Session Based</option>
                    <option value="mock">Mock (Testing)</option>
                  </select>
                </div>
                <div className="mb-4 last:mb-0">
                  <label htmlFor="backend-url" className="block mb-2 text-sm font-medium text-text-secondary">Backend URL:</label>
                  <input
                    id="backend-url"
                    type="text"
                    value={backendUrl}
                    onChange={(e) => setBackendUrl(e.target.value)}
                    placeholder="http://localhost:5001/api"
                    className="w-full p-3 bg-bg-secondary text-text-primary border border-border-primary rounded-md font-sans text-sm transition-all duration-150 hover:border-text-tertiary focus:outline-none focus:border-border-focus focus:shadow-[0_0_0_3px_var(--color-accent-light)] focus:bg-bg-primary"
                  />
                </div>
              </div>
              <div className="mb-6 last:mb-0">
                <h3 className="text-base font-semibold text-text-primary m-0 mb-4 pb-3 border-b border-border-secondary">Response</h3>
                <div className="mb-4 last:mb-0">
                  <label htmlFor="response-mode" className="block mb-2 text-sm font-medium text-text-secondary">Response Mode:</label>
                  <select
                    id="response-mode"
                    value={selectedResponseMode}
                    onChange={(e) => onResponseModeChange(e.target.value as ResponseMode)}
                    className="w-full p-3 bg-bg-secondary text-text-primary border border-border-primary rounded-md font-sans text-sm transition-all duration-150 appearance-none cursor-pointer bg-[url('data:image/svg+xml;charset=UTF-8,%3csvg xmlns=%27http://www.w3.org/2000/svg%27 viewBox=%270 0 24 24%27 fill=%27none%27 stroke=%27currentColor%27 stroke-width=%272%27 stroke-linecap=%27round%27 stroke-linejoin=%27round%27%3e%3cpolyline points=%276 9 12 15 18 9%27%3e%3c/polyline%3e%3c/svg%3e')] bg-no-repeat bg-[right_12px_center] bg-[length:16px] pr-7 hover:border-text-tertiary focus:outline-none focus:border-border-focus focus:shadow-[0_0_0_3px_var(--color-accent-light)] focus:bg-bg-primary"
                  >
                    <option value="stream">Stream (Real-time)</option>
                    <option value="fetch">Fetch (Complete)</option>
                  </select>
                </div>
              </div>
              
              <div className="mb-6 last:mb-0">
                <h3 className="text-base font-semibold text-text-primary m-0 mb-4 pb-3 border-b border-border-secondary">Interface</h3>
                
                <div className="mb-4 last:mb-0">
                  <div className="flex items-center justify-between">
                    <div>
                      <label htmlFor="show-suggestions" className="text-sm font-medium text-text-secondary">Show Suggestions</label>
                      <p className="text-xs text-text-tertiary mt-1">Display suggested questions in chat interface</p>
                    </div>
                    <div 
                      className="relative inline-flex items-center cursor-pointer"
                      onClick={() => setShowSuggestions(!showSuggestions)}
                    >
                      <div className={`relative w-11 h-6 rounded-full transition-all duration-200 ${showSuggestions ? 'bg-accent-primary' : 'bg-bg-tertiary'}`}>
                        <div className={`absolute top-0.5 left-0.5 bg-white rounded-full h-5 w-5 transition-transform duration-200 shadow-sm ${showSuggestions ? 'translate-x-5' : 'translate-x-0'}`}></div>
                      </div>
                      <input
                        id="show-suggestions"
                        type="checkbox"
                        checked={showSuggestions}
                        onChange={() => {}} // Handled by div onClick
                        className="sr-only"
                      />
                    </div>
                  </div>
                </div>
                
                <div className="mb-4 last:mb-0">
                  <div className="flex items-center justify-between">
                    <div>
                      <label htmlFor="background-texture" className="text-sm font-medium text-text-secondary">Background Texture</label>
                      <p className="text-xs text-text-tertiary mt-1">Enable subtle background styling</p>
                    </div>
                    <div 
                      className="relative inline-flex items-center cursor-pointer"
                      onClick={() => setBackgroundTexture(!backgroundTexture)}
                    >
                      <div className={`relative w-11 h-6 rounded-full transition-all duration-200 ${backgroundTexture ? 'bg-accent-primary' : 'bg-bg-tertiary'}`}>
                        <div className={`absolute top-0.5 left-0.5 bg-white rounded-full h-5 w-5 transition-transform duration-200 shadow-sm ${backgroundTexture ? 'translate-x-5' : 'translate-x-0'}`}></div>
                      </div>
                      <input
                        id="background-texture"
                        type="checkbox"
                        checked={backgroundTexture}
                        onChange={() => {}} // Handled by div onClick
                        className="sr-only"
                      />
                    </div>
                  </div>
                </div>
              </div>
              
              <div className="flex justify-end gap-3 mt-6 pt-4 border-t border-border-secondary">
                <button type="submit" className="px-5 py-3 bg-accent-primary text-text-inverse border-none rounded-md text-sm font-medium cursor-pointer transition-all duration-150 hover:bg-accent-hover hover:-translate-y-px hover:shadow-sm active:scale-[0.98]">Save Changes</button>
                <button type="button" className="px-5 py-3 bg-transparent text-text-secondary border border-border-primary rounded-md text-sm font-medium cursor-pointer transition-all duration-150 hover:bg-bg-secondary hover:text-text-primary hover:border-text-tertiary" onClick={handleReset}>Reset to Defaults</button>
              </div>
            </form>
            </div>
          )}

          {activeTab === 'mcp' && (
            <div className="flex-1 min-h-0 flex flex-col p-6 bg-bg-primary">
              <SettingsMcpTab isSidebar={false} />
            </div>
          )}
        </div>
      </div>
      
      {/* Reset Confirmation Modal */}
      {showResetConfirm && (
        <div className={`${scopeTo ? 'absolute' : 'fixed'} inset-0 bg-black/50 backdrop-blur-sm flex items-center justify-center z-modal p-4 animate-fade-in`}>
          <div className="bg-bg-primary rounded-lg w-full max-w-md p-6 shadow-lg animate-slide-up">
            <h3 className="text-lg font-semibold text-text-primary mb-4">Reset to Default Settings?</h3>
            <p className="text-text-secondary mb-6 text-sm leading-relaxed">
              This will reset all connection settings to their default values. Any custom configurations will be lost.
            </p>
            <div className="flex justify-end gap-3">
              <button 
                className="px-4 py-2 bg-transparent text-text-secondary border border-border-primary rounded-md text-sm font-medium cursor-pointer transition-all duration-150 hover:bg-bg-secondary hover:text-text-primary hover:border-text-tertiary"
                onClick={cancelReset}
              >
                Cancel
              </button>
              <button 
                className="px-4 py-2 bg-red-500 text-white border-none rounded-md text-sm font-medium cursor-pointer transition-all duration-150 hover:bg-red-600 hover:-translate-y-px hover:shadow-sm active:scale-[0.98]"
                onClick={confirmReset}
              >
                Reset Settings
              </button>
            </div>
          </div>
        </div>
      )}
    </div>
  );

  if (scopeTo) {
    return createPortal(content, scopeTo);
  }
  return content;
};

export default Settings;<|MERGE_RESOLUTION|>--- conflicted
+++ resolved
@@ -9,22 +9,16 @@
   onClose: () => void;
   selectedResponseMode: ResponseMode;
   onResponseModeChange: (responseMode: ResponseMode) => void;
-<<<<<<< HEAD
   isSidebar?: boolean;
-=======
   scopeTo?: HTMLElement;
->>>>>>> 8f304c04
 }
 
 const Settings: React.FC<SettingsProps> = ({ 
   onClose, 
   selectedResponseMode, 
   onResponseModeChange,
-<<<<<<< HEAD
-  isSidebar = false
-=======
+  isSidebar = false,
   scopeTo,
->>>>>>> 8f304c04
 }) => {
   const {
     currentAdapterType,
@@ -104,7 +98,6 @@
     setShowResetConfirm(false);
   };
 
-  
   // Different rendering based on mode
   if (isSidebar) {
     return (
@@ -286,15 +279,10 @@
     );
   }
 
-<<<<<<< HEAD
-  // Modal mode for narrow screens
-  return (
-    <div className="fixed inset-0 bg-black/50 backdrop-blur-sm flex items-center justify-center z-tooltip p-4 animate-fade-in">
-=======
+  // Modal mode for narrow screens / non-sidebar
   const overlayRootClass = `${scopeTo ? 'absolute' : 'fixed'} inset-0 bg-black/50 backdrop-blur-sm flex items-center justify-center z-tooltip p-4 animate-fade-in`;
   const content = (
     <div className={overlayRootClass}>
->>>>>>> 8f304c04
       <div
         ref={containerRef}
         className="bg-bg-primary rounded-lg w-full max-w-[760px] max-h-[85vh] overflow-hidden shadow-lg flex flex-col animate-slide-up"
