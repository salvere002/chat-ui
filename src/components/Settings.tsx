import React, { useState, useEffect, useRef } from 'react';
import { ResponseMode } from '../types/chat';
import { useServiceConfigStore, useUiSettingsStore } from '../stores';
import { AdapterType } from '../services/chatService';
import SettingsMcpTab from './SettingsMcpTab';

interface SettingsProps {
  onClose: () => void;
  selectedResponseMode: ResponseMode;
  onResponseModeChange: (responseMode: ResponseMode) => void;
  isSidebar?: boolean;
}

const Settings: React.FC<SettingsProps> = ({ 
  onClose, 
  selectedResponseMode, 
  onResponseModeChange,
  isSidebar = false
}) => {
  const {
    currentAdapterType,
    getCurrentConfig,
    updateConfig,
    setCurrentAdapterType,
    resetToDefaults
  } = useServiceConfigStore();

  const {
    showSuggestions,
    setShowSuggestions,
    backgroundTexture,
    setBackgroundTexture
  } = useUiSettingsStore();

  // Get current configuration
  const currentConfig = getCurrentConfig();
  
  // Form state
  const [backendUrl, setBackendUrl] = useState(currentConfig.baseUrl);
  const [adapterType, setAdapterType] = useState<AdapterType>(currentAdapterType);
  const [showResetConfirm, setShowResetConfirm] = useState(false);
  const [activeTab, setActiveTab] = useState<'general' | 'mcp'>('general');

  const containerRef = useRef<HTMLDivElement | null>(null);
  const [lockedHeight, setLockedHeight] = useState<number | null>(null);

  // Update form when adapter type changes
  useEffect(() => {
    const config = useServiceConfigStore.getState().getConfig(adapterType);
    setBackendUrl(config.baseUrl);
  }, [adapterType]);

  useEffect(() => {
    // Lock the modal height based on the initial General tab height
    if (activeTab === 'general' && !lockedHeight && containerRef.current) {
      setLockedHeight(containerRef.current.offsetHeight);
    }
  }, [activeTab, lockedHeight]);
  
  // Handle form submission
  const handleSubmit = (e: React.FormEvent) => {
    e.preventDefault();
    
    try {
      // Update configuration for the current adapter type
      updateConfig(adapterType, {
        baseUrl: backendUrl
      });
      
      // Set as current adapter type (this will automatically configure ChatService)
      setCurrentAdapterType(adapterType);
      
      // Close settings
      onClose();
    } catch (error) {
      console.error('Error saving settings:', error);
    }
  };
  
  // Handle reset to defaults
  const handleReset = () => {
    setShowResetConfirm(true);
  };

  const confirmReset = () => {
    resetToDefaults();
    const state = useServiceConfigStore.getState();
    const newCurrentConfig = state.getCurrentConfig();
    setAdapterType(state.currentAdapterType);
    setBackendUrl(newCurrentConfig.baseUrl);
    setShowResetConfirm(false);
  };

  const cancelReset = () => {
    setShowResetConfirm(false);
  };

  
  // Different rendering based on mode
  if (isSidebar) {
    return (
      <div className="w-[400px] h-full bg-bg-elevated border-l border-border-primary flex flex-col overflow-hidden relative">
        <button 
          className="absolute top-4 right-4 flex items-center justify-center w-8 h-8 p-0 bg-transparent border-none rounded-md text-text-tertiary text-2xl cursor-pointer transition-all duration-150 hover:bg-bg-tertiary hover:text-text-primary z-10" 
          onClick={onClose}
          aria-label="Close settings"
        >
          ×
        </button>
        
        {/* Tab selector for sidebar */}
        <div className="px-6 pt-16 pb-2 bg-bg-elevated border-b border-border-secondary">
          <div className="flex w-full items-center p-1 rounded-md bg-bg-secondary border border-border-primary">
            <button
              className={`flex-1 px-3 py-2 rounded-md text-sm text-center ${
                activeTab === 'general'
                  ? 'bg-bg-primary text-text-primary border border-border-primary'
                  : 'text-text-secondary hover:text-text-primary'
              }`}
              onClick={() => setActiveTab('general')}
            >
              General
            </button>
            <button
              className={`flex-1 px-3 py-2 rounded-md text-sm text-center ${
                activeTab === 'mcp'
                  ? 'bg-bg-primary text-text-primary border border-border-primary'
                  : 'text-text-secondary hover:text-text-primary'
              }`}
              onClick={() => setActiveTab('mcp')}
            >
              MCP Tools
            </button>
          </div>
        </div>

        {activeTab === 'general' && (
          <form onSubmit={handleSubmit} className="flex-1 overflow-y-auto p-6 bg-bg-elevated">
            <div className="mb-6 last:mb-0">
              <h3 className="text-base font-semibold text-text-primary m-0 mb-4 pb-3 border-b border-border-secondary">Connection</h3>
              
              <div className="mb-4 last:mb-0">
                <label htmlFor="adapter-type" className="block mb-2 text-sm font-medium text-text-secondary">Connection Method:</label>
                <select
                  id="adapter-type"
                  value={adapterType}
                  onChange={(e) => setAdapterType(e.target.value as AdapterType)}
                  className="w-full p-3 bg-bg-secondary text-text-primary border border-border-primary rounded-md font-sans text-sm transition-all duration-150 appearance-none cursor-pointer bg-[url('data:image/svg+xml;charset=UTF-8,%3csvg xmlns=%27http://www.w3.org/2000/svg%27 viewBox=%270 0 24 24%27 fill=%27none%27 stroke=%27currentColor%27 stroke-width=%272%27 stroke-linecap=%27round%27 stroke-linejoin=%27round%27%3e%3cpolyline points=%276 9 12 15 18 9%27%3e%3c/polyline%3e%3c/svg%3e')] bg-no-repeat bg-[right_12px_center] bg-[length:16px] pr-7 hover:border-text-tertiary focus:outline-none focus:border-border-focus focus:shadow-[0_0_0_3px_var(--color-accent-light)] focus:bg-bg-primary"
                >
                  <option value="rest">REST API</option>
                  <option value="session">Session Based</option>
                  <option value="mock">Mock (Testing)</option>
                </select>
              </div>
              
              <div className="mb-4 last:mb-0">
                <label htmlFor="backend-url" className="block mb-2 text-sm font-medium text-text-secondary">Backend URL:</label>
                <input
                  id="backend-url"
                  type="text"
                  value={backendUrl}
                  onChange={(e) => setBackendUrl(e.target.value)}
                  placeholder="http://localhost:5001/api"
                  className="w-full p-3 bg-bg-secondary text-text-primary border border-border-primary rounded-md font-sans text-sm transition-all duration-150 hover:border-text-tertiary focus:outline-none focus:border-border-focus focus:shadow-[0_0_0_3px_var(--color-accent-light)] focus:bg-bg-primary"
                />
              </div>
            </div>
            
            <div className="mb-6 last:mb-0">
              <h3 className="text-base font-semibold text-text-primary m-0 mb-4 pb-3 border-b border-border-secondary">Response</h3>
              
              <div className="mb-4 last:mb-0">
                <label htmlFor="response-mode" className="block mb-2 text-sm font-medium text-text-secondary">Response Mode:</label>
                <select
                  id="response-mode"
                  value={selectedResponseMode}
                  onChange={(e) => onResponseModeChange(e.target.value as ResponseMode)}
                  className="w-full p-3 bg-bg-secondary text-text-primary border border-border-primary rounded-md font-sans text-sm transition-all duration-150 appearance-none cursor-pointer bg-[url('data:image/svg+xml;charset=UTF-8,%3csvg xmlns=%27http://www.w3.org/2000/svg%27 viewBox=%270 0 24 24%27 fill=%27none%27 stroke=%27currentColor%27 stroke-width=%272%27 stroke-linecap=%27round%27 stroke-linejoin=%27round%27%3e%3cpolyline points=%276 9 12 15 18 9%27%3e%3c/polyline%3e%3c/svg%3e')] bg-no-repeat bg-[right_12px_center] bg-[length:16px] pr-7 hover:border-text-tertiary focus:outline-none focus:border-border-focus focus:shadow-[0_0_0_3px_var(--color-accent-light)] focus:bg-bg-primary"
                >
                  <option value="stream">Stream (Real-time)</option>
                  <option value="fetch">Fetch (Complete)</option>
                </select>
              </div>
            </div>
            
            <div className="mb-6 last:mb-0">
              <h3 className="text-base font-semibold text-text-primary m-0 mb-4 pb-3 border-b border-border-secondary">Interface</h3>
              
              <div className="mb-4 last:mb-0">
                <div className="flex items-center justify-between">
                  <div>
                    <label htmlFor="show-suggestions" className="text-sm font-medium text-text-secondary">Show Suggestions</label>
                    <p className="text-xs text-text-tertiary mt-1">Display suggested questions in chat interface</p>
                  </div>
                  <div 
                    className="relative inline-flex items-center cursor-pointer"
                    onClick={() => setShowSuggestions(!showSuggestions)}
                  >
                    <div className={`relative w-11 h-6 rounded-full transition-all duration-200 ${showSuggestions ? 'bg-accent-primary' : 'bg-bg-tertiary'}`}>
                      <div className={`absolute top-0.5 left-0.5 bg-white rounded-full h-5 w-5 transition-transform duration-200 shadow-sm ${showSuggestions ? 'translate-x-5' : 'translate-x-0'}`}></div>
                    </div>
                    <input
                      id="show-suggestions"
                      type="checkbox"
                      checked={showSuggestions}
                      onChange={() => {}} // Handled by div onClick
                      className="sr-only"
                    />
                  </div>
                </div>
              </div>
              
              <div className="mb-4 last:mb-0">
                <div className="flex items-center justify-between">
                  <div>
                    <label htmlFor="background-texture" className="text-sm font-medium text-text-secondary">Background Texture</label>
                    <p className="text-xs text-text-tertiary mt-1">Enable subtle background styling</p>
                  </div>
                  <div 
                    className="relative inline-flex items-center cursor-pointer"
                    onClick={() => setBackgroundTexture(!backgroundTexture)}
                  >
                    <div className={`relative w-11 h-6 rounded-full transition-all duration-200 ${backgroundTexture ? 'bg-accent-primary' : 'bg-bg-tertiary'}`}>
                      <div className={`absolute top-0.5 left-0.5 bg-white rounded-full h-5 w-5 transition-transform duration-200 shadow-sm ${backgroundTexture ? 'translate-x-5' : 'translate-x-0'}`}></div>
                    </div>
                    <input
                      id="background-texture"
                      type="checkbox"
                      checked={backgroundTexture}
                      onChange={() => {}} // Handled by div onClick
                      className="sr-only"
                    />
                  </div>
                </div>
              </div>
            </div>
            
            {!showResetConfirm && (
              <div className="flex justify-end gap-3 mt-6 pt-4 border-t border-border-secondary">
                <button type="submit" className="px-5 py-3 bg-accent-primary text-text-inverse border-none rounded-md text-sm font-medium cursor-pointer transition-all duration-150 hover:bg-accent-hover hover:-translate-y-px hover:shadow-sm active:scale-[0.98]">Save Changes</button>
                <button type="button" className="px-5 py-3 bg-transparent text-text-secondary border border-border-primary rounded-md text-sm font-medium cursor-pointer transition-all duration-150 hover:bg-bg-secondary hover:text-text-primary hover:border-text-tertiary" onClick={handleReset}>Reset to Defaults</button>
              </div>
            )}
            
            {/* Reset Confirmation within Sidebar */}
            {showResetConfirm && (
              <div className="mt-6 pt-4 border-t border-border-secondary bg-bg-secondary rounded-lg p-4">
                <h3 className="text-lg font-semibold text-text-primary mb-3">Reset to Default Settings?</h3>
                <p className="text-text-secondary mb-4 text-sm leading-relaxed">
                  This will reset all connection settings to their default values. Any custom configurations will be lost.
                </p>
                <div className="flex justify-end gap-3">
                  <button 
                    className="px-4 py-2 bg-transparent text-text-secondary border border-border-primary rounded-md text-sm font-medium cursor-pointer transition-all duration-150 hover:bg-bg-secondary hover:text-text-primary hover:border-text-tertiary"
                    onClick={cancelReset}
                  >
                    Cancel
                  </button>
                  <button 
                    className="px-4 py-2 bg-red-500 text-white border-none rounded-md text-sm font-medium cursor-pointer transition-all duration-150 hover:bg-red-600 hover:-translate-y-px hover:shadow-sm active:scale-[0.98]"
                    onClick={confirmReset}
                  >
                    Reset Settings
                  </button>
                </div>
              </div>
            )}
          </form>
        )}

        {activeTab === 'mcp' && (
          <div className="flex-1 overflow-y-auto p-6 bg-bg-elevated">
            <SettingsMcpTab isSidebar={true} />
          </div>
        )}
      </div>
    );
  }

  // Modal mode for narrow screens
  return (
    <div className="fixed inset-0 bg-black/50 backdrop-blur-sm flex items-center justify-center z-tooltip p-4 animate-fade-in">
      <div
        ref={containerRef}
        className="bg-bg-primary rounded-lg w-full max-w-[760px] max-h-[85vh] overflow-hidden shadow-lg flex flex-col animate-slide-up"
        style={lockedHeight ? { height: lockedHeight } : undefined}
      >
        <div className="flex items-center justify-between px-6 py-5 bg-bg-secondary border-b border-border-primary">
          <h2 className="text-xl font-semibold text-text-primary m-0">Settings</h2>
          <button 
            className="flex items-center justify-center w-8 h-8 p-0 bg-transparent border-none rounded-md text-text-tertiary text-2xl cursor-pointer transition-all duration-150 hover:bg-bg-tertiary hover:text-text-primary" 
            onClick={onClose}
            aria-label="Close settings"
          >
            ×
          </button>
        </div>
        <div className="flex-1 flex flex-col overflow-hidden min-h-0">
          <div className="px-6 pt-4 bg-bg-primary border-b border-border-secondary">
            <div className="flex w-full items-center p-1 rounded-md bg-bg-secondary border border-border-primary">
              <button
                className={`flex-1 px-3 py-2 rounded-md text-sm text-center ${
                  activeTab === 'general'
                    ? 'bg-bg-primary text-text-primary border border-border-primary'
                    : 'text-text-secondary hover:text-text-primary'
                }`}
                onClick={() => setActiveTab('general')}
              >
                General
              </button>
              <button
                className={`flex-1 px-3 py-2 rounded-md text-sm text-center ${
                  activeTab === 'mcp'
                    ? 'bg-bg-primary text-text-primary border border-border-primary'
                    : 'text-text-secondary hover:text-text-primary'
                }`}
                onClick={() => setActiveTab('mcp')}
              >
                MCP Tools
              </button>
            </div>
          </div>

          {activeTab === 'general' && (
            <div className="flex-1 overflow-y-auto">
            <form onSubmit={handleSubmit} className="p-6 bg-bg-primary">
              <div className="mb-6 last:mb-0">
                <h3 className="text-base font-semibold text-text-primary m-0 mb-4 pb-3 border-b border-border-secondary">Connection</h3>
                <div className="mb-4 last:mb-0">
                  <label htmlFor="adapter-type" className="block mb-2 text-sm font-medium text-text-secondary">Connection Method:</label>
                  <select
                    id="adapter-type"
                    value={adapterType}
                    onChange={(e) => setAdapterType(e.target.value as AdapterType)}
                    className="w-full p-3 bg-bg-secondary text-text-primary border border-border-primary rounded-md font-sans text-sm transition-all duration-150 appearance-none cursor-pointer bg-[url('data:image/svg+xml;charset=UTF-8,%3csvg xmlns=%27http://www.w3.org/2000/svg%27 viewBox=%270 0 24 24%27 fill=%27none%27 stroke=%27currentColor%27 stroke-width=%272%27 stroke-linecap=%27round%27 stroke-linejoin=%27round%27%3e%3cpolyline points=%276 9 12 15 18 9%27%3e%3c/polyline%3e%3c/svg%3e')] bg-no-repeat bg-[right_12px_center] bg-[length:16px] pr-7 hover:border-text-tertiary focus:outline-none focus:border-border-focus focus:shadow-[0_0_0_3px_var(--color-accent-light)] focus:bg-bg-primary"
                  >
                    <option value="rest">REST API</option>
                    <option value="session">Session Based</option>
                    <option value="mock">Mock (Testing)</option>
                  </select>
                </div>
                <div className="mb-4 last:mb-0">
                  <label htmlFor="backend-url" className="block mb-2 text-sm font-medium text-text-secondary">Backend URL:</label>
                  <input
                    id="backend-url"
                    type="text"
                    value={backendUrl}
                    onChange={(e) => setBackendUrl(e.target.value)}
                    placeholder="http://localhost:5001/api"
                    className="w-full p-3 bg-bg-secondary text-text-primary border border-border-primary rounded-md font-sans text-sm transition-all duration-150 hover:border-text-tertiary focus:outline-none focus:border-border-focus focus:shadow-[0_0_0_3px_var(--color-accent-light)] focus:bg-bg-primary"
                  />
                </div>
              </div>
              <div className="mb-6 last:mb-0">
                <h3 className="text-base font-semibold text-text-primary m-0 mb-4 pb-3 border-b border-border-secondary">Response</h3>
                <div className="mb-4 last:mb-0">
                  <label htmlFor="response-mode" className="block mb-2 text-sm font-medium text-text-secondary">Response Mode:</label>
                  <select
                    id="response-mode"
                    value={selectedResponseMode}
                    onChange={(e) => onResponseModeChange(e.target.value as ResponseMode)}
                    className="w-full p-3 bg-bg-secondary text-text-primary border border-border-primary rounded-md font-sans text-sm transition-all duration-150 appearance-none cursor-pointer bg-[url('data:image/svg+xml;charset=UTF-8,%3csvg xmlns=%27http://www.w3.org/2000/svg%27 viewBox=%270 0 24 24%27 fill=%27none%27 stroke=%27currentColor%27 stroke-width=%272%27 stroke-linecap=%27round%27 stroke-linejoin=%27round%27%3e%3cpolyline points=%276 9 12 15 18 9%27%3e%3c/polyline%3e%3c/svg%3e')] bg-no-repeat bg-[right_12px_center] bg-[length:16px] pr-7 hover:border-text-tertiary focus:outline-none focus:border-border-focus focus:shadow-[0_0_0_3px_var(--color-accent-light)] focus:bg-bg-primary"
                  >
                    <option value="stream">Stream (Real-time)</option>
                    <option value="fetch">Fetch (Complete)</option>
                  </select>
                </div>
              </div>
              
              <div className="mb-6 last:mb-0">
                <h3 className="text-base font-semibold text-text-primary m-0 mb-4 pb-3 border-b border-border-secondary">Interface</h3>
                
                <div className="mb-4 last:mb-0">
                  <div className="flex items-center justify-between">
                    <div>
                      <label htmlFor="show-suggestions" className="text-sm font-medium text-text-secondary">Show Suggestions</label>
                      <p className="text-xs text-text-tertiary mt-1">Display suggested questions in chat interface</p>
                    </div>
                    <div 
                      className="relative inline-flex items-center cursor-pointer"
                      onClick={() => setShowSuggestions(!showSuggestions)}
                    >
                      <div className={`relative w-11 h-6 rounded-full transition-all duration-200 ${showSuggestions ? 'bg-accent-primary' : 'bg-bg-tertiary'}`}>
                        <div className={`absolute top-0.5 left-0.5 bg-white rounded-full h-5 w-5 transition-transform duration-200 shadow-sm ${showSuggestions ? 'translate-x-5' : 'translate-x-0'}`}></div>
                      </div>
                      <input
                        id="show-suggestions"
                        type="checkbox"
                        checked={showSuggestions}
                        onChange={() => {}} // Handled by div onClick
                        className="sr-only"
                      />
                    </div>
                  </div>
                </div>
                
                <div className="mb-4 last:mb-0">
                  <div className="flex items-center justify-between">
                    <div>
                      <label htmlFor="background-texture" className="text-sm font-medium text-text-secondary">Background Texture</label>
                      <p className="text-xs text-text-tertiary mt-1">Enable subtle background styling</p>
                    </div>
                    <div 
                      className="relative inline-flex items-center cursor-pointer"
                      onClick={() => setBackgroundTexture(!backgroundTexture)}
                    >
                      <div className={`relative w-11 h-6 rounded-full transition-all duration-200 ${backgroundTexture ? 'bg-accent-primary' : 'bg-bg-tertiary'}`}>
                        <div className={`absolute top-0.5 left-0.5 bg-white rounded-full h-5 w-5 transition-transform duration-200 shadow-sm ${backgroundTexture ? 'translate-x-5' : 'translate-x-0'}`}></div>
                      </div>
                      <input
                        id="background-texture"
                        type="checkbox"
                        checked={backgroundTexture}
                        onChange={() => {}} // Handled by div onClick
                        className="sr-only"
                      />
                    </div>
                  </div>
                </div>
              </div>
              
              <div className="flex justify-end gap-3 mt-6 pt-4 border-t border-border-secondary">
                <button type="submit" className="px-5 py-3 bg-accent-primary text-text-inverse border-none rounded-md text-sm font-medium cursor-pointer transition-all duration-150 hover:bg-accent-hover hover:-translate-y-px hover:shadow-sm active:scale-[0.98]">Save Changes</button>
                <button type="button" className="px-5 py-3 bg-transparent text-text-secondary border border-border-primary rounded-md text-sm font-medium cursor-pointer transition-all duration-150 hover:bg-bg-secondary hover:text-text-primary hover:border-text-tertiary" onClick={handleReset}>Reset to Defaults</button>
              </div>
            </form>
            </div>
          )}

          {activeTab === 'mcp' && (
<<<<<<< HEAD
            <div className="p-6 bg-bg-primary">
              <SettingsMcpTab isSidebar={false} />
=======
            <div className="flex-1 min-h-0 flex flex-col p-6 bg-bg-primary">
              <SettingsMcpTab />
>>>>>>> 321117b8
            </div>
          )}
        </div>
      </div>
      
      {/* Reset Confirmation Modal */}
      {showResetConfirm && (
        <div className="fixed inset-0 bg-black/50 backdrop-blur-sm flex items-center justify-center z-modal p-4 animate-fade-in">
          <div className="bg-bg-primary rounded-lg w-full max-w-md p-6 shadow-lg animate-slide-up">
            <h3 className="text-lg font-semibold text-text-primary mb-4">Reset to Default Settings?</h3>
            <p className="text-text-secondary mb-6 text-sm leading-relaxed">
              This will reset all connection settings to their default values. Any custom configurations will be lost.
            </p>
            <div className="flex justify-end gap-3">
              <button 
                className="px-4 py-2 bg-transparent text-text-secondary border border-border-primary rounded-md text-sm font-medium cursor-pointer transition-all duration-150 hover:bg-bg-secondary hover:text-text-primary hover:border-text-tertiary"
                onClick={cancelReset}
              >
                Cancel
              </button>
              <button 
                className="px-4 py-2 bg-red-500 text-white border-none rounded-md text-sm font-medium cursor-pointer transition-all duration-150 hover:bg-red-600 hover:-translate-y-px hover:shadow-sm active:scale-[0.98]"
                onClick={confirmReset}
              >
                Reset Settings
              </button>
            </div>
          </div>
        </div>
      )}
    </div>
  );
};

export default Settings;<|MERGE_RESOLUTION|>--- conflicted
+++ resolved
@@ -269,7 +269,7 @@
         )}
 
         {activeTab === 'mcp' && (
-          <div className="flex-1 overflow-y-auto p-6 bg-bg-elevated">
+          <div className="flex-1 min-h-0 flex flex-col overflow-hidden p-6 bg-bg-elevated">
             <SettingsMcpTab isSidebar={true} />
           </div>
         )}
@@ -428,13 +428,8 @@
           )}
 
           {activeTab === 'mcp' && (
-<<<<<<< HEAD
-            <div className="p-6 bg-bg-primary">
+            <div className="flex-1 min-h-0 flex flex-col p-6 bg-bg-primary">
               <SettingsMcpTab isSidebar={false} />
-=======
-            <div className="flex-1 min-h-0 flex flex-col p-6 bg-bg-primary">
-              <SettingsMcpTab />
->>>>>>> 321117b8
             </div>
           )}
         </div>
