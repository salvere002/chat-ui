--- conflicted
+++ resolved
@@ -49,11 +49,7 @@
           <div
             ref={refs.setFloating}
             style={floatingStyles}
-<<<<<<< HEAD
-            className={`px-3 py-3 bg-bg-elevated text-text-primary text-xs rounded-md shadow-lg border border-border-primary w-max pointer-events-none z-tooltip ${isSidebar ? 'max-w-sm' : 'max-w-lg'}`}
-=======
-            className="px-3 py-3 bg-bg-elevated text-text-primary text-xs rounded-md shadow-lg border border-border-primary max-w-2xl w-max pointer-events-none z-tooltip"
->>>>>>> 6b038428
+            className={`px-3 py-3 bg-bg-elevated text-text-primary text-xs rounded-md shadow-lg border border-border-primary w-max pointer-events-none z-tooltip ${isSidebar ? 'max-w-sm' : 'max-w-2xl'}`}
             {...getFloatingProps()}
           >
             <div className="font-medium mb-2">{tool.title || tool.name}</div>
