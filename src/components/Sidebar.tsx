--- conflicted
+++ resolved
@@ -109,186 +109,11 @@
   const cancelClearAll = () => {
     setShowClearModal(false);
   };
-<<<<<<< HEAD
-=======
-
->>>>>>> a4aaa738
+
   // Format the date to a readable string
 
   return (
     <>
-<<<<<<< HEAD
-    <div className={`flex flex-col ${collapsed ? 'w-0 lg:w-[60px]' : 'w-[280px] sm:w-[300px] lg:w-[280px]'} min-w-0 ${dynamicHeight ? 'h-auto' : 'h-full'} bg-bg-secondary border-r border-border-primary flex-shrink-0 transition-[width] duration-300 ease-in-out`} style={{ willChange: 'width', contain: 'layout paint', maxHeight }}>
-      <div className={`w-full ${dynamicHeight ? 'h-auto' : 'h-full'} flex flex-col overflow-hidden`}>
-      <div className="bg-bg-secondary border-b border-border-primary border-r border-border-primary overflow-hidden flex-shrink-0">
-        <div className="p-4 relative" style={{ height: '112px' }}>
-          {/* Header row - absolutely positioned when collapsed to not affect layout */}
-          <div className={`flex items-center w-full transition-opacity duration-150 ease-in-out ${
-            collapsed 
-              ? 'absolute top-4 left-4 right-4 opacity-0 pointer-events-none' 
-              : 'opacity-100 mb-3'
-          }`} style={{ height: '32px' }}>
-            <h2 className="text-lg font-semibold text-text-primary m-0 whitespace-nowrap">Conversations</h2>
-          </div>
-
-          {/* Collapse icon for expanded state - fixed to top-right */}
-          <button 
-            className={`hidden lg:flex items-center justify-center w-8 h-8 p-0 bg-transparent text-text-tertiary border-none rounded-md cursor-w-resize transition-colors duration-150 ease-in-out hover:bg-bg-tertiary hover:text-accent-primary ${
-              collapsed ? 'opacity-0 pointer-events-none' : 'opacity-100'
-            }`}
-            style={{ 
-              position: 'absolute',
-              top: '16px',
-              right: '16px',
-              transition: 'opacity 150ms ease-in-out',
-              willChange: 'opacity',
-              transform: 'translateZ(0)'
-            }}
-            onClick={onCollapse}
-            aria-label="Collapse sidebar"
-            title="Collapse Sidebar"
-          >
-            <HiOutlineBars3BottomLeft className="w-7 h-7" />
-          </button>
-          
-          {/* Collapse icon for collapsed state - centered horizontally */}
-          <button 
-            className={`hidden lg:flex items-center justify-center w-8 h-8 p-0 bg-transparent text-text-tertiary border-none rounded-md cursor-e-resize transition-colors duration-150 ease-in-out hover:bg-bg-tertiary hover:text-accent-primary ${
-              collapsed ? 'opacity-100' : 'opacity-0 pointer-events-none'
-            }`}
-            style={{ 
-              position: 'absolute',
-              top: '16px',
-              left: '16px',
-              transition: 'opacity 200ms ease-in-out',
-              willChange: 'opacity',
-              transform: 'translateZ(0)'
-            }}
-            onClick={onCollapse}
-            aria-label="Expand sidebar"
-            title="Expand Sidebar"
-          >
-            <HiOutlineBars3 className="w-7 h-7" />
-          </button>
-          
-          {/* New Chat button - at second row, centered horizontally when expanded */}
-          <button 
-            className={`flex items-center bg-accent-primary text-text-inverse border-none rounded-md cursor-pointer hover:bg-accent-hover hover:-translate-y-px hover:shadow-sm active:scale-[0.98] ${
-              collapsed 
-                ? 'w-8 h-8 p-0 text-sm justify-center' 
-                : 'px-3 py-2 text-sm font-medium justify-center gap-2'
-            }`}
-            style={{ 
-              position: 'absolute',
-              top: '56px',
-              left: '16px',
-              transform: collapsed ? 'translateX(0)' : 'translateX(24px)',
-              width: collapsed ? '32px' : '200px',
-              minWidth: '32px',
-              transition: 'width 300ms ease-out, transform 300ms ease-out',
-              willChange: 'transform, width'
-            }}
-            onClick={onNewChat}
-            aria-label="Start new chat"
-            title="New Chat"
-          >
-            <FaPlus className={`${collapsed ? 'text-sm' : 'text-sm flex-shrink-0'}`} style={{ 
-              transition: 'margin-right 300ms ease-out',
-              marginRight: collapsed ? '0' : '8px'
-            }} />
-            <span 
-              className={`whitespace-nowrap ${collapsed ? 'opacity-0 w-0 overflow-hidden ml-0' : 'opacity-100 w-auto ml-0'}`}
-              style={{
-                transition: 'opacity 150ms ease-out, width 300ms ease-out',
-                transitionDelay: collapsed ? '0ms' : '150ms'
-              }}
-            >
-              New Chat
-            </span>
-          </button>
-        </div>
-      </div>
-      
-      <div className="flex-1 border-r border-border-primary min-h-0 flex flex-col">
-        {/* Conversation list - always rendered; items handle their own fade */}
-        <div 
-          className={`flex-1 overflow-y-auto overflow-x-hidden p-2 min-h-0 flex flex-col ${collapsed ? 'pointer-events-none' : ''}`}
-          style={{
-            contain: 'paint',
-            contentVisibility: 'auto'
-          }}
-        >
-          <div className="min-w-[240px] w-full flex-1">
-            {chats.length === 0 ? (
-              <div className="flex items-center justify-center px-4 py-6 text-text-tertiary text-sm text-center opacity-60 min-w-[200px]">
-                <span className="leading-relaxed">
-                  No conversations
-                </span>
-              </div>
-            ) : (
-              chats.map((chat, index) => {
-                // Use collapsed for desktop, isVisible for overlay/mobile
-                const shouldHide = dynamicHeight ? !isVisible : collapsed;
-                return (
-        <div 
-          key={chat.id}
-          className={`group flex items-center gap-3 p-3 mb-2 bg-bg-elevated border border-transparent rounded-md cursor-pointer transition-all duration-150 relative overflow-hidden hover:bg-bg-tertiary hover:border-border-secondary hover:translate-x-0.5 min-w-[220px] ${
-            chat.id === activeChatId ? 'bg-accent-light border-accent-primary before:absolute before:left-0 before:top-0 before:bottom-0 before:w-[3px] before:bg-accent-primary' : ''
-          }`}
-          style={{
-            // Avoid delaying color/background transitions (theme switch should be instant)
-            transition: 'opacity 260ms ease-out, transform 260ms ease-out',
-            transitionDelay: shouldHide ? '0ms' : `${300 + index * 25}ms`,
-            opacity: shouldHide ? 0 : 1,
-            transform: shouldHide ? 'translateY(4px)' : 'translateY(0)',
-            willChange: 'opacity, transform'
-          }}
-          onClick={() => onChatSelected(chat.id)}
-        >
-            <div className="flex-1 min-w-0 max-w-[180px]">
-              {editingChatId === chat.id ? (
-                <div className="w-full">
-                  <input
-                    type="text"
-                    value={editingChatName}
-                    onChange={(e) => setEditingChatName(e.target.value)}
-                    onKeyDown={handleKeyDown}
-                    onBlur={handleBlur}
-                    onClick={(e) => e.stopPropagation()}
-                    autoFocus
-                    className="w-full px-2 py-1 bg-bg-elevated text-text-primary border border-border-focus rounded text-sm font-medium focus:outline-none focus:ring-2 focus:ring-accent-light"
-                  />
-                </div>
-              ) : (
-                <>
-                  <div 
-                    className="text-sm font-medium text-text-primary truncate leading-tight cursor-pointer whitespace-nowrap overflow-hidden text-ellipsis"
-                    onDoubleClick={(e) => startEditing(chat, e)}
-                  >
-                    {getChatTitle(chat, index)}
-                  </div>
-                  <div className="text-xs text-text-tertiary mt-1 leading-tight whitespace-nowrap overflow-hidden text-ellipsis">
-                    {formatChatDate(chat.updatedAt)}
-                  </div>
-                </>
-              )}
-            </div>
-            <div className="flex items-center gap-1 opacity-0 group-hover:opacity-100 transition-opacity duration-150">
-              {editingChatId !== chat.id && (
-                <button 
-                  className="flex items-center justify-center w-6 h-6 p-0 bg-transparent border-none rounded text-text-tertiary cursor-pointer transition-all duration-150 hover:bg-bg-tertiary hover:text-accent-primary active:scale-90"
-                  onClick={(e) => startEditing(chat, e)}
-                  aria-label="Edit chat name"
-                >
-                  ✎
-                </button>
-              )}
-              <button 
-                className="flex items-center justify-center w-6 h-6 p-0 bg-transparent border-none rounded text-text-tertiary cursor-pointer transition-all duration-150 hover:bg-error hover:text-text-inverse active:scale-90"
-                onClick={(e) => {
-                  e.stopPropagation();
-                  onDeleteChat(chat.id);
-=======
       <div className={`flex flex-col ${collapsed ? 'w-0 lg:w-[60px]' : 'w-[280px] sm:w-[300px] lg:w-[280px]'} min-w-0 ${dynamicHeight ? 'h-auto' : 'h-full'} bg-bg-secondary border-r border-border-primary flex-shrink-0 transition-[width] duration-300 ease-in-out`} style={{ willChange: 'width', contain: 'layout paint', maxHeight }}>
         <div className={`w-full ${dynamicHeight ? 'h-auto' : 'h-full'} flex flex-col overflow-hidden`}>
           <div className="bg-bg-secondary border-b border-border-primary border-r border-border-primary overflow-hidden flex-shrink-0">
@@ -312,7 +137,6 @@
                   transition: 'opacity 150ms ease-in-out',
                   willChange: 'opacity',
                   transform: 'translateZ(0)'
->>>>>>> a4aaa738
                 }}
                 onClick={onCollapse}
                 aria-label="Collapse sidebar"
@@ -320,24 +144,8 @@
               >
                 <HiOutlineBars3BottomLeft className="w-7 h-7" />
               </button>
-<<<<<<< HEAD
-                </div>
-              </div>
-              );
-              })
-            )}
-          </div>
-          
-          {/* Clear All Button - Inside scrollable area */}
-          {chats.length > 0 && (
-            <div 
-              className="p-3 mt-2 flex-shrink-0 relative"
-              style={{ height: '52px' }}
-            >
-=======
 
               {/* Collapse icon for collapsed state - centered horizontally */}
->>>>>>> a4aaa738
               <button
                 className={`hidden lg:flex items-center justify-center w-8 h-8 p-0 bg-transparent text-text-tertiary border-none rounded-md cursor-e-resize transition-colors duration-150 ease-in-out hover:bg-bg-tertiary hover:text-accent-primary ${collapsed ? 'opacity-100' : 'opacity-0 pointer-events-none'
                   }`}
