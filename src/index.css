@import 'tailwindcss';
@import 'katex/dist/katex.min.css';

/* Custom color classes using CSS variables */
.bg-bg-primary { 
  background-color: var(--color-bg-primary) !important;
  background-image: none !important;
}
.bg-bg-primary.texture-off {
  background-image: none !important;
}
.bg-bg-primary.texture-subtle {
  background-image: var(--texture-pattern-subtle) !important;
}
.bg-bg-secondary { background-color: var(--color-bg-secondary) !important; }
.bg-bg-tertiary { background-color: var(--color-bg-tertiary) !important; }
.bg-bg-elevated { 
  background-color: var(--color-bg-elevated) !important;
  background-image: none !important;
}

.text-text-primary { color: var(--color-text-primary) !important; }
.text-text-secondary { color: var(--color-text-secondary) !important; }
.text-text-tertiary { color: var(--color-text-tertiary) !important; }
.text-text-inverse { color: var(--color-text-inverse) !important; }

.border-border-primary { border-color: var(--color-border-primary) !important; }
.border-border-secondary { border-color: var(--color-border-secondary) !important; }
.border-border-focus { border-color: var(--color-border-focus) !important; }

.bg-accent-primary { background-color: var(--color-accent-primary) !important; }
.bg-accent-hover { background-color: var(--color-accent-hover) !important; }
.bg-accent-light { background-color: var(--color-accent-light) !important; }
.text-accent-primary { color: var(--color-accent-primary) !important; }

.bg-error { background-color: var(--color-error) !important; }
.bg-success { background-color: var(--color-success) !important; }
.text-error { color: var(--color-error) !important; }
.text-success { color: var(--color-success) !important; }

/* Hover states */
.hover\:bg-bg-tertiary:hover { background-color: var(--color-bg-tertiary) !important; }
.hover\:bg-accent-hover:hover { background-color: var(--color-accent-hover) !important; }
.hover\:bg-accent-light:hover { background-color: var(--color-accent-light) !important; }
.hover\:bg-accent-primary:hover { background-color: var(--color-accent-primary) !important; }
.hover\:text-accent-primary:hover { color: var(--color-accent-primary) !important; }
.hover\:text-text-primary:hover { color: var(--color-text-primary) !important; }
.hover\:text-text-inverse:hover { color: var(--color-text-inverse) !important; }
.hover\:border-accent-primary:hover { border-color: var(--color-accent-primary) !important; }
.hover\:border-text-tertiary:hover { border-color: var(--color-text-tertiary) !important; }

/* Focus states */
.focus\:bg-bg-primary:focus { background-color: var(--color-bg-primary) !important; background-image: none !important; }
.focus\:border-border-focus:focus { border-color: var(--color-border-focus) !important; }
.focus-within\:bg-bg-primary:focus-within { background-color: var(--color-bg-primary) !important; background-image: none !important; }
.focus-within\:border-border-focus:focus-within { border-color: var(--color-border-focus) !important; }

/* Group hover states */
.group:hover .group-hover\:opacity-100 { opacity: 1 !important; }

/* Custom z-index */
.z-dropdown { z-index: 100 !important; }
.z-sticky { z-index: 200 !important; }
.z-modal { z-index: 500 !important; }
.z-tooltip { z-index: 700 !important; }

/* Custom animations */
.animate-fade-in { animation: fadeIn 200ms ease-out; }
.animate-slide-up { animation: slideUp 200ms ease-out; }
.animate-slide-down { animation: slideDown 200ms ease-out; }
.animate-message-slide { animation: messageSlide 200ms ease-out; }
.animate-pulse-dot { animation: dotPulse 1.4s ease-in-out infinite; }
.animate-error-pulse { animation: errorPulse 2s ease-in-out infinite; }
.animate-check-mark { animation: checkmark 200ms ease-out; }
.animate-input-to-bottom { animation: inputToBottom 500ms ease-out forwards; }

@keyframes fadeIn {
  from { opacity: 0; }
  to { opacity: 1; }
}

@keyframes slideUp {
  from { opacity: 0; transform: translateY(20px); }
  to { opacity: 1; transform: translateY(0); }
}

@keyframes slideDown {
  from { opacity: 0; transform: translateY(-10px); }
  to { opacity: 1; transform: translateY(0); }
}

@keyframes messageSlide {
  from { opacity: 0; transform: translateY(10px); }
  to { opacity: 1; transform: translateY(0); }
}

@keyframes dotPulse {
  0%, 80%, 100% { opacity: 0.3; transform: scale(0.8); }
  40% { opacity: 1; transform: scale(1); }
}

@keyframes errorPulse {
  0%, 100% { transform: scale(1); opacity: 1; }
  50% { transform: scale(1.05); opacity: 0.8; }
}

@keyframes checkmark {
  from { opacity: 0; transform: translate(-50%, -50%) scale(0.5); }
  to { opacity: 1; transform: translate(-50%, -50%) scale(1); }
}

@keyframes inputToBottom {
  from { transform: translateY(-30vh); }
  to { transform: translateY(0); }
}

/* Keep only CSS variables for theming */
:root {
  /* Core Design Tokens - Modern system fonts */
  --font-primary: system-ui, sans-serif;
  --font-mono: ui-monospace, monospace;
  
  /* Light Theme Colors - Basic Black & White */
  --color-bg-primary: #FFFFFF;
  --color-bg-secondary: #F8F9FA;
  --color-bg-tertiary: #E9ECEF;
  --color-bg-elevated: #FFFFFF;
  
  /* Subtle background texture for light theme */
  --texture-pattern: 
    repeating-linear-gradient(
      45deg,
      transparent,
      transparent 8px,
      rgba(120, 119, 198, 0.06) 8px,
      rgba(120, 119, 198, 0.06) 10px
    ),
    repeating-linear-gradient(
      -45deg,
      transparent,
      transparent 8px,
      rgba(128, 128, 128, 0.04) 8px,
      rgba(128, 128, 128, 0.04) 10px
    ),
    radial-gradient(circle at 25% 25%, rgba(120, 119, 198, 0.08) 0%, transparent 40%),
    radial-gradient(circle at 75% 25%, rgba(255, 119, 198, 0.06) 0%, transparent 40%),
    radial-gradient(circle at 25% 75%, rgba(120, 200, 120, 0.06) 0%, transparent 40%),
    radial-gradient(circle at 75% 75%, rgba(255, 140, 0, 0.05) 0%, transparent 40%);
  
  
  /* Subtle texture pattern for light theme */
  --texture-pattern-subtle:
    radial-gradient(circle at 25% 75%, rgba(120, 119, 198, 0.15) 0%, transparent 40%),
    radial-gradient(circle at 75% 25%, rgba(255, 140, 0, 0.12) 0%, transparent 35%);
  
  --color-text-primary: #000000;
  --color-text-secondary: #495057;
  --color-text-tertiary: #6C757D;
  --color-text-inverse: #FFFFFF;
  
  --color-border-primary: #DEE2E6;
  --color-border-secondary: #E9ECEF;
  --color-border-focus: #007BFF;
  
  --color-accent-primary: #007BFF;
  --color-accent-hover: #0056B3;
  --color-accent-active: #004085;
  --color-accent-light: #E3F2FD;
  
<<<<<<< HEAD
  --color-success: #28A745;
  --color-warning: #FD7E14;
  --color-error: #DC3545;
  --color-info: #17A2B8;
=======
  --color-success: #51CF66;
  --color-warning: #FFD43B;
  --color-error: #FF6B6B;
  --color-info: #4DABF7;

  /* Code block and token colors (light) */
  --code-bg: var(--color-bg-secondary);
  --code-fg: var(--color-text-primary);
  --code-token-comment: #6a737d;
  --code-token-punctuation: var(--color-text-primary);
  --code-token-property: #005cc5;
  --code-token-tag: #228be6;
  --code-token-boolean: #005cc5;
  --code-token-number: #005cc5;
  --code-token-constant: #0b7285;
  --code-token-selector: #e36209;
  --code-token-attr-name: #6f42c1;
  --code-token-string: #22863a;
  --code-token-builtin: #005cc5;
  --code-token-deleted: #d73a49;
  --code-token-operator: var(--color-text-primary);
  --code-token-entity: #228be6;
  --code-token-atrule: #6f42c1;
  --code-token-keyword: #6f42c1;
  --code-token-function: #005cc5;
  --code-token-class-name: #e36209;
  --code-token-variable: var(--color-text-primary);
  --code-token-regex: #d73a49;
  --code-token-important: #d73a49;

  /* Chart colors (light) */
  --chart-text: #374151;
  --chart-grid: #e5e7eb;
  --chart-bg: #ffffff;
>>>>>>> 129cea87
}

/* Dark Theme - Basic Black & White */
.dark-theme {
  --color-bg-primary: #000000;
  --color-bg-secondary: #1A1A1A;
  --color-bg-tertiary: #2D2D2D;
  --color-bg-elevated: #1A1A1A;
  
  /* Subtle background texture for dark theme */
  --texture-pattern: 
    repeating-linear-gradient(
      45deg,
      transparent,
      transparent 8px,
      rgba(120, 119, 198, 0.1) 8px,
      rgba(120, 119, 198, 0.1) 10px
    ),
    repeating-linear-gradient(
      -45deg,
      transparent,
      transparent 8px,
      rgba(255, 255, 255, 0.06) 8px,
      rgba(255, 255, 255, 0.06) 10px
    ),
    radial-gradient(circle at 25% 25%, rgba(120, 119, 198, 0.12) 0%, transparent 40%),
    radial-gradient(circle at 75% 25%, rgba(255, 140, 0, 0.08) 0%, transparent 40%),
    radial-gradient(circle at 25% 75%, rgba(50, 205, 50, 0.08) 0%, transparent 40%),
    radial-gradient(circle at 75% 75%, rgba(255, 119, 198, 0.07) 0%, transparent 40%);
  
  
  /* Subtle texture pattern for dark theme */
  --texture-pattern-subtle:
    radial-gradient(circle at 25% 75%, rgba(255, 140, 0, 0.30) 0%, transparent 35%),
    radial-gradient(circle at 75% 25%, rgba(120, 119, 198, 0.30) 0%, transparent 30%);
  
  --color-text-primary: #FFFFFF;
  --color-text-secondary: #E0E0E0;
  --color-text-tertiary: #B0B0B0;
  --color-text-inverse: #000000;
  
  --color-border-primary: #404040;
  --color-border-secondary: #2D2D2D;
  --color-border-focus: #FF8C00;
  
  --color-accent-primary: #FF8C00;
  --color-accent-hover: #FF7F00;
  --color-accent-active: #FF6500;
  --color-accent-light: rgba(255, 140, 0, 0.1);
  
<<<<<<< HEAD
  --color-success: #32CD32;
  --color-warning: #FFA500;
  --color-error: #FF4444;
  --color-info: #00BFFF;
=======
  --color-success: #51CF66;
  --color-warning: #FFD43B;
  --color-error: #FA5252;
  --color-info: #4DABF7;

  /* Code block and token colors (dark) */
  --code-bg: var(--color-bg-secondary);
  --code-fg: var(--color-text-primary);
  --code-token-comment: #6a9955;
  --code-token-punctuation: #d4d4d4;
  --code-token-property: #9cdcfe;
  --code-token-tag: #569cd6;
  --code-token-boolean: #569cd6;
  --code-token-number: #b5cea8;
  --code-token-constant: #9cdcfe;
  --code-token-selector: #d7ba7d;
  --code-token-attr-name: #9cdcfe;
  --code-token-string: #ce9178;
  --code-token-builtin: #ce9178;
  --code-token-deleted: #ce9178;
  --code-token-operator: #d4d4d4;
  --code-token-entity: #569cd6;
  --code-token-atrule: #ce9178;
  --code-token-keyword: #569cd6;
  --code-token-function: #dcdcaa;
  --code-token-class-name: #4ec9b0;
  --code-token-variable: #9cdcfe;
  --code-token-regex: #d16969;
  --code-token-important: #569cd6;

  /* Chart colors (dark) */
  --chart-text: #e2e8f0;
  --chart-grid: #374151;
  --chart-bg: #1f2937;
>>>>>>> 129cea87
}

/* Cross-browser scrollbar styles */
/* Modern browsers (Firefox 64+) */
* {
  scrollbar-width: thin;
  scrollbar-color: var(--color-border-primary) transparent;
}

/* Webkit browsers (Chrome, Edge, Safari) */
::-webkit-scrollbar {
  width: 8px;
  height: 8px;
}

::-webkit-scrollbar-track {
  background: transparent;
}

::-webkit-scrollbar-thumb {
  background: var(--color-border-primary);
  border-radius: 9999px;
  transition: background 150ms ease;
}

::-webkit-scrollbar-thumb:hover {
  background: var(--color-text-tertiary);
}

/* Chrome/Edge native overlay scrollbars */
html {
  overflow-overlay: auto;
}

/* Optimize for Windows ClearType rendering */
@media screen and (-ms-high-contrast: active), screen and (-ms-high-contrast: none) {
  body {
    font-smoothing: auto;
    -webkit-font-smoothing: auto;
    -moz-osx-font-smoothing: auto;
  }
}

/* Loading dots animation helper */
.loading-dots::before {
  content: '';
  animation-delay: -0.32s;
}

.loading-dots span {
  animation-delay: -0.16s;
}

/* Enhanced prose styling for better text wrapping */
.prose {
  word-wrap: break-word;
  overflow-wrap: anywhere;
  word-break: break-word;
}

/* Hide scrollbars for horizontal scroll areas */
.scrollbar-none {
  -ms-overflow-style: none;
  scrollbar-width: none;
}

.scrollbar-none::-webkit-scrollbar {
  display: none;
}

.prose * {
  max-width: 100%;
  overflow-wrap: anywhere;
}

.prose p, .prose div, .prose span {
  word-wrap: break-word;
  overflow-wrap: anywhere;
}

.prose code {
  word-wrap: break-word;
  overflow-wrap: anywhere;
  white-space: pre-wrap;
}

.prose pre {
  overflow-x: auto;
  word-wrap: normal;
  overflow-wrap: normal;
}

.prose pre code {
  white-space: pre;
  word-wrap: normal;
  overflow-wrap: normal;
}

/* Trim top/bottom spacing inside message bubbles for tighter layout */
.message-bubble .prose > :first-child { margin-top: 0 !important; }
.message-bubble .prose > :last-child { margin-bottom: 0 !important; }

/* Ensure lists render with markers and readable spacing */
.prose ul {
  list-style: disc;
  padding-left: 1.5rem;
  margin-top: 0.5em;
  margin-bottom: 0.5em;
}

.prose ol {
  list-style: decimal;
  padding-left: 1.5rem;
  margin-top: 0.5em;
  margin-bottom: 0.5em;
}

.prose li {
  margin-top: 0.25em;
  margin-bottom: 0.25em;
}

/* Add minimal paragraph spacing if typography plugin styles are unavailable */
.prose p {
  margin-top: 0.5em;
  margin-bottom: 0.5em;
}

/* Disable transitions/animations during theme switch to avoid "waterfall" */
.theme-changing, .theme-changing * {
  transition: none !important;
  transition-delay: 0ms !important;
  animation: none !important;
}<|MERGE_RESOLUTION|>--- conflicted
+++ resolved
@@ -167,16 +167,10 @@
   --color-accent-active: #004085;
   --color-accent-light: #E3F2FD;
   
-<<<<<<< HEAD
   --color-success: #28A745;
   --color-warning: #FD7E14;
   --color-error: #DC3545;
   --color-info: #17A2B8;
-=======
-  --color-success: #51CF66;
-  --color-warning: #FFD43B;
-  --color-error: #FF6B6B;
-  --color-info: #4DABF7;
 
   /* Code block and token colors (light) */
   --code-bg: var(--color-bg-secondary);
@@ -207,7 +201,6 @@
   --chart-text: #374151;
   --chart-grid: #e5e7eb;
   --chart-bg: #ffffff;
->>>>>>> 129cea87
 }
 
 /* Dark Theme - Basic Black & White */
@@ -258,16 +251,10 @@
   --color-accent-active: #FF6500;
   --color-accent-light: rgba(255, 140, 0, 0.1);
   
-<<<<<<< HEAD
   --color-success: #32CD32;
   --color-warning: #FFA500;
   --color-error: #FF4444;
   --color-info: #00BFFF;
-=======
-  --color-success: #51CF66;
-  --color-warning: #FFD43B;
-  --color-error: #FA5252;
-  --color-info: #4DABF7;
 
   /* Code block and token colors (dark) */
   --code-bg: var(--color-bg-secondary);
@@ -298,7 +285,6 @@
   --chart-text: #e2e8f0;
   --chart-grid: #374151;
   --chart-bg: #1f2937;
->>>>>>> 129cea87
 }
 
 /* Cross-browser scrollbar styles */
