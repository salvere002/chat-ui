import { serviceFactory, AdapterType } from './serviceFactory';
import { ProgressCallback } from './adapters/BaseAdapter';
import { MessageRequest, MessageResponse, FileUploadResponse, ConversationMessage } from '../types/api';
import { MessageFile } from '../types/chat';
import { useAgentStore } from '../stores';
import { streamManager } from './streamManager';

/**
 * Chat Service - Unified API for chat functionality
 * Uses the adapter pattern to support different backend implementations
 */
export class ChatService {
  private static adapter = serviceFactory.getAdapter();

  /**
   * Configure the chat service with a specific adapter type
   */
  static configure(config: { adapterType: AdapterType; baseUrl?: string }) {
    // If baseUrl is provided, update the default API client
    if (config.baseUrl) {
      serviceFactory.updateDefaultApiClient(config.baseUrl);
    }
    
    // Switch to the specified adapter type, passing along baseUrl
    this.adapter = serviceFactory.switchAdapter(
      config.adapterType,
      config.baseUrl
    );
  }

  /**
   * Send a message and get a complete response
   */
  static async sendMessage(text: string, files: MessageFile[] = [], history: ConversationMessage[] = [], abortSignal?: AbortSignal): Promise<MessageResponse> {
    const { deepResearchEnabled } = useAgentStore.getState();
    const request: MessageRequest = { text, files, history, deepResearch: deepResearchEnabled };
    return this.adapter.sendMessage(request, abortSignal);
  }
  
  /**
   * Send a message and get a complete response with per-conversation state management
   */
  static async sendMessageWithContext(
    chatId: string,
    messageId: string,
    text: string,
    files: MessageFile[] = [],
    history: ConversationMessage[] = []
  ): Promise<MessageResponse> {
    // Start tracking this request using StreamManager (even though it's not streaming)
    const controller = streamManager.startStream(chatId, messageId);
    
    try {
      const request: MessageRequest = { text, files, history, responseMessageId: messageId };
      const response = await this.adapter.sendMessage(request, controller.signal);
      streamManager.stopStream(chatId, messageId);
      return response;
    } catch (error) {
      streamManager.stopStream(chatId, messageId);
      throw error;
    }
  }
  
  /**
   * Send a message and get a streaming response with context handling
   */
  static async sendStreamingMessage(
    chatId: string,
    messageId: string,
    text: string,
    files: MessageFile[] = [],
    callbacks: {
      onChunk: (chunk: any, context: { chatId: string; messageId: string }) => void;
      onComplete: (context: { chatId: string; messageId: string }) => void;
      onError: (error: Error, context: { chatId: string; messageId: string }) => void;
    },
    history: ConversationMessage[] = [],
  ): Promise<void> {
    // Start the stream using StreamManager
    const controller = streamManager.startStream(chatId, messageId);
    const context = { chatId, messageId };
    
<<<<<<< HEAD
    // Include deepResearch setting from agent store
    const { deepResearchEnabled } = useAgentStore.getState();
    const request: MessageRequest = { text, files, history, deepResearch: deepResearchEnabled };
=======
    const request: MessageRequest = { text, files, history, responseMessageId: messageId };
>>>>>>> b2982786
    
    try {
      return await this.adapter.sendStreamingMessage(
        request, 
        {
          onChunk: (chunk) => callbacks.onChunk(chunk, context),
          onComplete: () => {
            streamManager.stopStream(chatId, messageId);
            callbacks.onComplete(context);
          },
          onError: (error) => {
            streamManager.stopStream(chatId, messageId);
            callbacks.onError(error, context);
          }
        },
        controller.signal
      );
    } catch (error) {
      streamManager.stopStream(chatId, messageId);
      throw error;
    }
  }
  
  /**
   * Upload a file with progress tracking
   */
  static async uploadFile(
    fileId: string,
    file: File,
    onProgress: ProgressCallback
  ): Promise<FileUploadResponse> {
    return this.adapter.uploadFile(fileId, file, onProgress);
  }
  
  /**
   * Get all uploaded files
   */
  static async getFiles(): Promise<FileUploadResponse[]> {
    return this.adapter.getFiles();
  }
  
  /**
   * Get a single uploaded file by ID
   */
  static async getFile(fileId: string): Promise<FileUploadResponse> {
    return this.adapter.getFile(fileId);
  }
}

// Export utilities and types
export type { ProgressCallback } from './adapters/BaseAdapter';
export type { AdapterType } from './serviceFactory';
export { serviceFactory } from './serviceFactory'; <|MERGE_RESOLUTION|>--- conflicted
+++ resolved
@@ -80,13 +80,9 @@
     const controller = streamManager.startStream(chatId, messageId);
     const context = { chatId, messageId };
     
-<<<<<<< HEAD
     // Include deepResearch setting from agent store
     const { deepResearchEnabled } = useAgentStore.getState();
-    const request: MessageRequest = { text, files, history, deepResearch: deepResearchEnabled };
-=======
-    const request: MessageRequest = { text, files, history, responseMessageId: messageId };
->>>>>>> b2982786
+    const request: MessageRequest = { text, files, history, deepResearch: deepResearchEnabled, responseMessageId: messageId };
     
     try {
       return await this.adapter.sendStreamingMessage(
