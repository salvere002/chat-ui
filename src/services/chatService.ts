import { serviceFactory } from './serviceFactory';
import { ProgressCallback } from './adapters/BaseAdapter';
import { MessageRequest, MessageResponse, FileUploadResponse, ConversationMessage } from '../types/api';
import { MessageFile } from '../types/chat';
import { useAgentStore } from '../stores';
import { streamManager } from './streamManager';

/**
 * Chat Service - Unified API for chat functionality
 * Uses the adapter pattern to support different backend implementations
 */
export class ChatService {
  /**
   * Get the current adapter from serviceFactory (single source of truth)
   */
  private static getAdapter() {
    return serviceFactory.getAdapter();
  }

  /**
   * Send a message and get a complete response
   */
  static async sendMessage(text: string, files: MessageFile[] = [], history: ConversationMessage[] = [], abortSignal?: AbortSignal): Promise<MessageResponse> {
    const { deepResearchEnabled } = useAgentStore.getState();
    const request: MessageRequest = { text, files, history, deepResearch: deepResearchEnabled };
    return this.getAdapter().sendMessage(request, abortSignal);
  }

  /**
   * Send a message and get a complete response with per-conversation state management
   */
  static async sendMessageWithContext(
    chatId: string,
    messageId: string,
    text: string,
    files: MessageFile[] = [],
    history: ConversationMessage[] = []
  ): Promise<MessageResponse> {
    // Start tracking this request using StreamManager (even though it's not streaming)
    const controller = streamManager.startStream(chatId, messageId);

    try {
      const request: MessageRequest = { text, files, history, responseMessageId: messageId };
      const response = await this.getAdapter().sendMessage(request, controller.signal);
      streamManager.stopStream(chatId, messageId);
      return response;
    } catch (error) {
      streamManager.stopStream(chatId, messageId);
      throw error;
    }
  }

  /**
   * Send a message and get a streaming response with context handling
   */
  static async sendStreamingMessage(
    chatId: string,
    messageId: string,
    text: string,
    files: MessageFile[] = [],
    callbacks: {
      onChunk: (chunk: any, context: { chatId: string; messageId: string }) => void;
      onComplete: (context: { chatId: string; messageId: string }) => void;
      onError: (error: Error, context: { chatId: string; messageId: string }) => void;
    },
    history: ConversationMessage[] = [],
  ): Promise<void> {
    // Start the stream using StreamManager
    const controller = streamManager.startStream(chatId, messageId);
    const context = { chatId, messageId };
<<<<<<< HEAD
    
    // Include deepResearch setting from agent store
    const { deepResearchEnabled } = useAgentStore.getState();
    const request: MessageRequest = { text, files, history, deepResearch: deepResearchEnabled, responseMessageId: messageId };
    
=======

    const request: MessageRequest = { text, files, history, responseMessageId: messageId };

>>>>>>> a4aaa738
    try {
      return await this.getAdapter().sendStreamingMessage(
        request,
        {
          onChunk: (chunk) => callbacks.onChunk(chunk, context),
          onComplete: () => {
            streamManager.stopStream(chatId, messageId);
            callbacks.onComplete(context);
          },
          onError: (error) => {
            streamManager.stopStream(chatId, messageId);
            callbacks.onError(error, context);
          }
        },
        controller.signal
      );
    } catch (error) {
      streamManager.stopStream(chatId, messageId);
      throw error;
    }
  }

  /**
   * Upload a file with progress tracking
   */
  static async uploadFile(
    fileId: string,
    file: File,
    onProgress: ProgressCallback
  ): Promise<FileUploadResponse> {
    return this.getAdapter().uploadFile(fileId, file, onProgress);
  }

  /**
   * Get all uploaded files
   */
  static async getFiles(): Promise<FileUploadResponse[]> {
    return this.getAdapter().getFiles();
  }

  /**
   * Get a single uploaded file by ID
   */
  static async getFile(fileId: string): Promise<FileUploadResponse> {
    return this.getAdapter().getFile(fileId);
  }

  /**
   * Get chat details (messages and branch data)
   * This is a placeholder for backend integration
   */
  static async getChatDetails(_chatId: string): Promise<{ messages: any[], branchData?: any }> {
    // In a real implementation, this would call the adapter
    // return this.getAdapter().getChatDetails(chatId);

    // For now, simulate a network delay and return empty data
    // The actual data loading logic will depend on the backend API
    return new Promise((resolve) => {
      setTimeout(() => {
        resolve({ messages: [] });
      }, 500);
    });
  }
}

// Export utilities and types
export type { ProgressCallback } from './adapters/BaseAdapter';
export type { AdapterType } from './serviceFactory';
export { serviceFactory } from './serviceFactory'; <|MERGE_RESOLUTION|>--- conflicted
+++ resolved
@@ -68,17 +68,11 @@
     // Start the stream using StreamManager
     const controller = streamManager.startStream(chatId, messageId);
     const context = { chatId, messageId };
-<<<<<<< HEAD
     
     // Include deepResearch setting from agent store
     const { deepResearchEnabled } = useAgentStore.getState();
     const request: MessageRequest = { text, files, history, deepResearch: deepResearchEnabled, responseMessageId: messageId };
     
-=======
-
-    const request: MessageRequest = { text, files, history, responseMessageId: messageId };
-
->>>>>>> a4aaa738
     try {
       return await this.getAdapter().sendStreamingMessage(
         request,
