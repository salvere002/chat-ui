--- conflicted
+++ resolved
@@ -90,17 +90,12 @@
         defaultHeaders: {
           'Content-Type': 'application/json'
         },
-<<<<<<< HEAD
-        timeout: configManager.getApiConfig().timeout
+        timeout: configManager.getApiConfig().timeout,
+        useProxy: configManager.getApiConfig().useProxy !== false,
       });
       // Attach user-id header propagation
       this.attachUserIdHeader(client);
       this.apiClients.set(clientKey, client);
-=======
-        timeout: configManager.getApiConfig().timeout,
-        useProxy: configManager.getApiConfig().useProxy !== false,
-      }));
->>>>>>> 71659c14
     }
     
     return this.apiClients.get(clientKey)!;
