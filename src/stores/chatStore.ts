--- conflicted
+++ resolved
@@ -783,11 +783,7 @@
             }
 
             // For non-fully-loaded or new chats, create/merge a shell
-<<<<<<< HEAD
-            const base: Chat = existingChat || {
-=======
             const base: Partial<Chat> = existingChat || {
->>>>>>> 082bb08f
               id: meta.id,
               messages: [] as Message[],
               createdAt: new Date(),
