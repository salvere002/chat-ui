import { create } from 'zustand';
import { persist } from 'zustand/middleware';
import { Message, Chat, BranchNode } from '../types/chat';
import { ChatStore } from '../types/store';
import { configManager } from '../utils/config';

// Create the chat store with Zustand
const useChatStore = create<ChatStore>()(
  persist(
    (set, get) => ({
  // State
  chatSessions: [],
  activeChatId: null,
  isProcessing: false,
  error: null,
  activeRequestController: null,
  // Branch state
  activeBranchPath: new Map(),
  branchTree: new Map(),
  messageBranches: new Map(),
  // Suggestions state
  suggestions: new Map(),
  isSuggestionsLoading: false,
  
  // Actions
  createChat: (name?: string) => {
    const newChatId = `chat-${Date.now()}-${Math.random().toString(36).substring(2, 7)}`;
    const now = new Date();
    const newChat: Chat = {
      id: newChatId,
      name: name || `Chat ${get().chatSessions.length + 1}`,
      title: name || `Chat ${get().chatSessions.length + 1}`,
      messages: [],
      createdAt: now,
      updatedAt: now,
    };
    
    const state = get();
    // Initialize branch data for new chat
    state.activeBranchPath.set(newChatId, ['main']);
    state.branchTree.set(newChatId, new Map());
    state.messageBranches.set(newChatId, new Map());
    
    set((state) => ({
      chatSessions: [newChat, ...state.chatSessions],
      activeBranchPath: new Map(state.activeBranchPath),
      branchTree: new Map(state.branchTree),
      messageBranches: new Map(state.messageBranches)
    }));
    
    return newChatId;
  },
  
  deleteChat: (id: string) => {
    set((state) => ({
      chatSessions: state.chatSessions.filter((chat) => chat.id !== id),
      // If the active chat is deleted, set activeChatId to null
      activeChatId: state.activeChatId === id ? null : state.activeChatId
    }));
  },

  clearAllChats: () => {
    set(() => ({
      chatSessions: [],
      activeChatId: null,
      activeBranchPath: new Map(),
      branchTree: new Map(),
      messageBranches: new Map()
    }));
  },
  
  setActiveChat: (id: string) => {
    set({ activeChatId: id });
  },
  
  getChatById: (id: string) => {
    return get().chatSessions.find((chat) => chat.id === id);
  },
  
  addMessageToChat: (chatId: string, message: Message) => {
    const now = new Date();
    const state = get();
    
    // Initialize branch data if not exists
    if (!state.activeBranchPath.has(chatId)) {
      state.activeBranchPath.set(chatId, ['main']);
      state.branchTree.set(chatId, new Map());
      state.messageBranches.set(chatId, new Map());
    }
    
    // Set default branch properties for new message
    const currentBranchPath = state.activeBranchPath.get(chatId) || ['main'];
    const currentBranchId = currentBranchPath[currentBranchPath.length - 1];
    
    const messageWithBranch: Message = {
      ...message,
      branchId: currentBranchId,
      children: [],
      parentId: undefined // Will be set based on current branch context
    };
    
    set((state) => ({
      chatSessions: state.chatSessions.map((chat) => 
        chat.id === chatId 
          ? { 
              ...chat, 
              messages: [...chat.messages, messageWithBranch],
              updatedAt: now
            } 
          : chat
      )
    }));
  },
  
  updateMessageInChat: (chatId: string, messageId: string, updates: Partial<Message>) => {
    const now = new Date();
    set((state) => ({
      chatSessions: state.chatSessions.map((chat) => 
        chat.id === chatId 
          ? { 
              ...chat, 
              messages: chat.messages.map((msg) => 
                msg.id === messageId 
                  ? { ...msg, ...updates } 
                  : msg
              ),
              updatedAt: now
            } 
          : chat
      )
    }));
  },
  
  renameChatSession: (chatId: string, newName: string) => {
    set((state) => ({
      chatSessions: state.chatSessions.map((chat) => 
        chat.id === chatId 
          ? { ...chat, name: newName, title: newName } 
          : chat
      )
    }));
  },
  
  clearError: () => {
    set({ error: null });
  },
  
  setProcessing: (isProcessing: boolean) => {
    set({ isProcessing });
  },

  setActiveRequestController: (controller: AbortController | null) => {
    set({ activeRequestController: controller });
  },

  pauseCurrentRequest: () => {
    const state = get();
    if (state.activeRequestController) {
      state.activeRequestController.abort();
      set({ 
        activeRequestController: null, 
        isProcessing: false 
      });
    }
  },
  
  // Branch management methods
  getCurrentBranchMessages: (chatId: string) => {
    const state = get();
    const chat = state.chatSessions.find(c => c.id === chatId);
    if (!chat) return [];
    
    const currentBranchPath = state.activeBranchPath.get(chatId) || ['main'];
    
    
    // For proper tree structure, we need to build the path correctly
    // The current branch path represents the active path through the tree
    // We should only show messages that are EXACTLY on this path
    
    // Start from the deepest branch and work backwards
    
    // Get all messages and organize by branch
    const messagesByBranch = new Map<string, Message[]>();
    chat.messages.forEach(msg => {
      const branchId = msg.branchId;
      if (!messagesByBranch.has(branchId)) {
        messagesByBranch.set(branchId, []);
      }
      messagesByBranch.get(branchId)!.push(msg);
    });
    
    // Build the result by following the branch path
    // All branches are equal - we follow the path from root to current branch
    const result: Message[] = [];
    
    // For each branch in the path, we need to:
    // 1. Include messages from that branch up to the next branch point
    // 2. Then switch to the next branch in the path
    
    for (let i = 0; i < currentBranchPath.length; i++) {
      const branchId = currentBranchPath[i];
      const branchMessages = (messagesByBranch.get(branchId) || [])
        .sort((a, b) => a.timestamp.getTime() - b.timestamp.getTime());
      
      if (i === currentBranchPath.length - 1) {
        // Last branch in path - include all messages
        result.push(...branchMessages);
      } else {
        // Not the last branch - include messages up to the branch point
        const nextBranchId = currentBranchPath[i + 1];
        const branchTree = state.branchTree.get(chatId);
        const nextBranchNode = branchTree?.get(nextBranchId);
        
        if (nextBranchNode) {
          // Include messages up to (but not including) the branch point
          const branchPointIndex = branchMessages.findIndex(msg => msg.id === nextBranchNode.messageId);
          const messagesToInclude = branchPointIndex >= 0 
            ? branchMessages.slice(0, branchPointIndex)
            : branchMessages;
          result.push(...messagesToInclude);
        } else {
          // If we can't find the branch node, include all messages
          result.push(...branchMessages);
        }
      }
    }
    
    return result;
  },
  
  createBranchFromMessage: (chatId: string, messageId: string, newMessage: Message) => {
    const state = get();
    const newBranchId = `branch-${Date.now()}-${Math.random().toString(36).substring(2, 7)}`;
    
    // Fix: Find the source message to get its parent relationship
    const sourceMessage = state.chatSessions.find(c => c.id === chatId)?.messages.find(m => m.id === messageId);
    const parentMessageId = sourceMessage?.parentId || messageId;
    
    // Create new branch node - should reference the parent message, not the source message
    const branchNode: BranchNode = {
      id: newBranchId,
      messageId: parentMessageId, // This should be the common parent where branches diverge
      depth: (state.activeBranchPath.get(chatId)?.length || 1),
      childBranches: []
    };
    
    // Create message with branch info - make it a SIBLING, not a child
    const messageWithBranch: Message = {
      ...newMessage,
      branchId: newBranchId,
      parentId: parentMessageId, // Use source's parent, not source's ID
      children: []
    };
    
    
    const now = new Date();
    set((state) => {
      // Update branch tree
      const newBranchTree = new Map(state.branchTree);
      const chatBranchTree = new Map(newBranchTree.get(chatId) || new Map());
      chatBranchTree.set(newBranchId, branchNode);
      newBranchTree.set(chatId, chatBranchTree);
      
      // Update message branches - add to the parent message's branches, not the source message
      const newMessageBranches = new Map(state.messageBranches);
      const chatMessageBranches = new Map(newMessageBranches.get(chatId) || new Map());
      const messageBranches = chatMessageBranches.get(parentMessageId) || [];
      chatMessageBranches.set(parentMessageId, [...messageBranches, newBranchId]);
      newMessageBranches.set(chatId, chatMessageBranches);
      

      return {
        ...state,
        chatSessions: state.chatSessions.map((chat) => 
          chat.id === chatId 
            ? { 
                ...chat, 
                messages: [
                  ...chat.messages.map(msg => {
                    if (msg.id === parentMessageId) {
                      // Setting branchPoint=true for PARENT message, not source message
                      return { ...msg, branchPoint: true, children: [...msg.children, messageWithBranch.id] };
                    }
                    return msg;
                  }),
                  messageWithBranch
                ],
                updatedAt: now
              } 
            : chat
        ),
        branchTree: newBranchTree,
        messageBranches: newMessageBranches
      };
    });
    
    return newBranchId;
  },
  
  switchToBranch: (chatId: string, branchId: string) => {
    set((state) => {
      const newActiveBranchPath = new Map(state.activeBranchPath);
      
      // Build branch path by traversing up from target branch
      const buildBranchPath = (targetBranchId: string): string[] => {
        // If it's the root branch (main), return just that
        if (targetBranchId === 'main') return ['main'];
        
        const chatBranchTree = state.branchTree.get(chatId);
        const branchNode = chatBranchTree?.get(targetBranchId);
        
        // If we can't find the branch node, default to main + this branch
        if (!branchNode) return ['main', targetBranchId];
        
        // Find parent branch by looking at the parent message's branch
        const chat = state.chatSessions.find(c => c.id === chatId);
        const parentMessage = chat?.messages.find(m => m.id === branchNode.messageId);
        
        // If no parent message or parent is in main branch, this branch comes from main
        if (!parentMessage) {
          return ['main', targetBranchId];
        }
        
        // If parent message is in main branch, path is main -> this branch
        if (parentMessage.branchId === 'main') {
          return ['main', targetBranchId];
        }
        
        // Otherwise, recursively build path from parent branch
        const parentPath = buildBranchPath(parentMessage.branchId);
        return [...parentPath, targetBranchId];
      };
      
      const newPath = buildBranchPath(branchId);
      newActiveBranchPath.set(chatId, newPath);
      
      return {
        ...state,
        activeBranchPath: newActiveBranchPath
      };
    });
  },
  
  deleteBranch: (chatId: string, branchId: string) => {
    if (branchId === 'main') return; // Can't delete main branch
    
    const now = new Date();
    set((state) => {
      const newBranchTree = new Map(state.branchTree);
      const chatBranchTree = new Map(newBranchTree.get(chatId) || new Map());
      const branchNode = chatBranchTree.get(branchId);
      
      if (!branchNode) return state;
      
      // Remove branch from tree
      chatBranchTree.delete(branchId);
      newBranchTree.set(chatId, chatBranchTree);
      
      // Update message branches
      const newMessageBranches = new Map(state.messageBranches);
      const chatMessageBranches = new Map(newMessageBranches.get(chatId) || new Map());
      
      // Remove branchId from all message branch lists
      for (const [messageId, branches] of chatMessageBranches.entries()) {
        const filtered = branches.filter((id: string) => id !== branchId);
        if (filtered.length > 0) {
          chatMessageBranches.set(messageId, filtered);
        } else {
          chatMessageBranches.delete(messageId);
        }
      }
      newMessageBranches.set(chatId, chatMessageBranches);
      
      // Update parent message's branchPoint status
      const parentMessageId = branchNode.messageId;
      const remainingBranches = chatMessageBranches.get(parentMessageId) || [];
      
      // Switch to main branch if currently on deleted branch
      const newActiveBranchPath = new Map(state.activeBranchPath);
      const currentPath = newActiveBranchPath.get(chatId) || ['main'];
      if (currentPath.includes(branchId)) {
        newActiveBranchPath.set(chatId, ['main']);
      }
      
      return {
        ...state,
        chatSessions: state.chatSessions.map((chat) => 
          chat.id === chatId 
            ? { 
                ...chat, 
                messages: [
                  ...chat.messages
                    .filter(msg => msg.branchId !== branchId)
                    .map(msg => 
                      msg.id === parentMessageId && remainingBranches.length <= 1
                        ? { ...msg, branchPoint: false }
                        : msg
                    )
                ],
                updatedAt: now
              } 
            : chat
        ),
        branchTree: newBranchTree,
        messageBranches: newMessageBranches,
        activeBranchPath: newActiveBranchPath
      };
    });
  },
  
  getBranchingPoints: (chatId: string) => {
    const chat = get().chatSessions.find(c => c.id === chatId);
    if (!chat) return [];
    
    return chat.messages.filter(msg => msg.branchPoint === true);
  },
  
  getBranchOptionsAtMessage: (chatId: string, messageId: string) => {
    const state = get();
    const chat = state.chatSessions.find(c => c.id === chatId);
    if (!chat) {
      return [];
    }

    const message = chat.messages.find(msg => msg.id === messageId);
    if (!message) {
      return [];
    }

    let versions: Message[] = [];
    const parentId = message.parentId;

    if (parentId) {
      const parentMessage = chat.messages.find(msg => msg.id === parentId);
      if (parentMessage) {
        const childMessages = chat.messages.filter(msg => msg.parentId === parentId);
        versions = [parentMessage, ...childMessages];
      }
    } else if (message.branchPoint) {
      const childMessages = chat.messages.filter(msg => msg.parentId === messageId);
      versions = [message, ...childMessages];
    } else {
      return [];
    }

    if (versions.length <= 1) {
      return [];
    }

    const branchOptions: BranchNode[] = versions.map(v => {
      const chatBranchTree = state.branchTree.get(chatId);
      const branchNode = chatBranchTree?.get(v.branchId);
      return {
        id: v.branchId,
        messageId: v.id,
        depth: branchNode?.depth || 0,
        childBranches: branchNode?.childBranches || [],
      };
    });

    return branchOptions;
  },
  
  getBreadcrumb: (chatId: string) => {
    const state = get();
    return state.activeBranchPath.get(chatId) || ['main'];
  },

  clearAllChats: () => {
    set(() => ({
      chatSessions: [],
      activeChatId: null,
      activeBranchPath: new Map(),
      branchTree: new Map(),
      messageBranches: new Map(),
      suggestions: new Map()
    }));
  },

  // Suggestions actions
  setSuggestions: ((chatIdOrSuggestions: string | string[], suggestions?: string[]) => {
    let targetChatId: string;
    let targetSuggestions: string[];
    
    if (typeof chatIdOrSuggestions === 'string') {
      // Called with explicit chatId
      targetChatId = chatIdOrSuggestions;
      targetSuggestions = suggestions!;
    } else {
      // Called with just suggestions, use activeChatId
      const state = get();
      if (!state.activeChatId) return; // No active chat to update
      targetChatId = state.activeChatId;
      targetSuggestions = chatIdOrSuggestions;
    }
    
    set((state) => {
      const newSuggestions = new Map(state.suggestions);
      newSuggestions.set(targetChatId, targetSuggestions);
      return { suggestions: newSuggestions };
    });
  }) as ((chatId: string, suggestions: string[]) => void) & ((suggestions: string[]) => void),

  getSuggestions: (chatId?: string) => {
    const state = get();
    const targetChatId = chatId || state.activeChatId;
    
    // If no target chat, return default suggestions
    if (!targetChatId) {
      return configManager.getDefaultSuggestions();
    }
    
    // Return chat-specific suggestions or defaults if none exist
    return state.suggestions.get(targetChatId) || configManager.getDefaultSuggestions();
  },

  clearSuggestions: (chatId?: string) => {
    const state = get();
    const targetChatId = chatId || state.activeChatId;
    if (!targetChatId) return;
    
    set((state) => {
      const newSuggestions = new Map(state.suggestions);
      newSuggestions.delete(targetChatId);
      return { suggestions: newSuggestions };
    });
  },

  setSuggestionsLoading: (loading: boolean) => {
    set({ isSuggestionsLoading: loading });
  }
    }),
    {
      name: 'chat-store',
      partialize: (state) => ({
        chatSessions: state.chatSessions,
        activeChatId: state.activeChatId,
        activeBranchPath: Array.from(state.activeBranchPath.entries()),
        branchTree: Array.from(state.branchTree.entries()).map(([chatId, tree]) => [
          chatId,
          Array.from(tree.entries())
        ]),
        messageBranches: Array.from(state.messageBranches.entries()).map(([chatId, branches]) => [
          chatId,
          Array.from(branches.entries())
<<<<<<< HEAD
        ]),
        suggestions: Array.from(state.suggestions.entries())
=======
        ])
>>>>>>> 2408466d
      }),
      onRehydrateStorage: () => (state) => {
        if (state) {
          // Convert arrays back to Maps
          state.activeBranchPath = new Map(state.activeBranchPath as any);
          state.branchTree = new Map(
            (state.branchTree as any).map(([chatId, tree]: [string, any]) => [
              chatId,
              new Map(tree)
            ])
          );
          state.messageBranches = new Map(
            (state.messageBranches as any).map(([chatId, branches]: [string, any]) => [
              chatId,
              new Map(branches)
            ])
          );
<<<<<<< HEAD
          state.suggestions = new Map(state.suggestions as any);
=======
>>>>>>> 2408466d
          
          // Convert date strings back to Date objects
          state.chatSessions = state.chatSessions.map(chat => ({
            ...chat,
            createdAt: new Date(chat.createdAt),
            updatedAt: new Date(chat.updatedAt),
            messages: chat.messages.map(message => ({
              ...message,
              timestamp: new Date(message.timestamp)
            }))
          }));
        }
      }
    }
  )
);

export default useChatStore; <|MERGE_RESOLUTION|>--- conflicted
+++ resolved
@@ -543,12 +543,8 @@
         messageBranches: Array.from(state.messageBranches.entries()).map(([chatId, branches]) => [
           chatId,
           Array.from(branches.entries())
-<<<<<<< HEAD
         ]),
         suggestions: Array.from(state.suggestions.entries())
-=======
-        ])
->>>>>>> 2408466d
       }),
       onRehydrateStorage: () => (state) => {
         if (state) {
@@ -566,10 +562,7 @@
               new Map(branches)
             ])
           );
-<<<<<<< HEAD
           state.suggestions = new Map(state.suggestions as any);
-=======
->>>>>>> 2408466d
           
           // Convert date strings back to Date objects
           state.chatSessions = state.chatSessions.map(chat => ({
