--- conflicted
+++ resolved
@@ -29,11 +29,8 @@
   text: string;
   files?: MessageFile[];
   history?: ConversationMessage[];
-<<<<<<< HEAD
+  responseMessageId?: string; // Frontend-generated message ID for the expected response
   deepResearch?: boolean;
-=======
-  responseMessageId?: string; // Frontend-generated message ID for the expected response
->>>>>>> b2982786
 }
 
 export interface UploadRequest {
