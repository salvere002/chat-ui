--- conflicted
+++ resolved
@@ -63,7 +63,6 @@
 // Response mode type for different message sending methods
 export type ResponseMode = 'stream' | 'fetch';
 
-<<<<<<< HEAD
 // Agent configuration interface
 export interface Agent {
   id: string;
@@ -88,7 +87,8 @@
   inputCost?: number;
   outputCost?: number;
   isActive?: boolean;
-=======
+} 
+
 // Chart data types for embedding charts in messages
 export type ChartType = 'bar' | 'line' | 'pie' | 'area' | 'scatter';
 
@@ -111,5 +111,4 @@
   type: ChartType;
   data: ChartDataPoint[];
   config?: ChartConfig;
->>>>>>> 9236755a
 } 