<<<<<<< HEAD
import { Message, Chat, ResponseMode, BranchNode, Agent, Model } from './chat';
=======
import { Message, Chat, ResponseMode, BranchNode, StreamingState } from './chat';
>>>>>>> 4228ec7e

// Define interface for the chat store state
export interface ChatStore {
  // State
  chatSessions: Chat[];
  activeChatId: string | null;
  error: string | null;
  // Branch state
  activeBranchPath: Map<string, string[]>; // chatId -> branch path
  branchTree: Map<string, Map<string, BranchNode>>; // chatId -> branchId -> BranchNode
  messageBranches: Map<string, Map<string, string[]>>; // chatId -> messageId -> branchIds
  // Suggestions state
  suggestions: Map<string, string[]>; // chatId -> suggested questions
  isSuggestionsLoading: boolean;
  
  // Actions
  createChat: (name?: string) => string;
  deleteChat: (id: string) => void;
  clearAllChats: () => void;
  setActiveChat: (id: string) => void;
  getChatById: (id: string) => Chat | undefined;
  addMessageToChat: (chatId: string, message: Message) => void;
  updateMessageInChat: (chatId: string, messageId: string, updates: Partial<Message>) => void;
  renameChatSession: (chatId: string, newName: string) => void;
  clearError: () => void;
  // Per-conversation streaming actions
  startChatStreaming: (chatId: string, messageId: string, controller: AbortController) => void;
  stopChatStreaming: (chatId: string, completed?: boolean) => void;
  getChatStreamingState: (chatId: string) => StreamingState | null;
  getActiveStreamingChats: () => string[];
  isChatStreaming: (chatId: string) => boolean;
  pauseChatRequest: (chatId: string) => void;
  // Branch actions
  getCurrentBranchMessages: (chatId: string) => Message[];
  createBranchFromMessage: (chatId: string, messageId: string, newMessage: Message) => string;
  switchToBranch: (chatId: string, branchId: string) => void;
  deleteBranch: (chatId: string, branchId: string) => void;
  getBranchingPoints: (chatId: string) => Message[];
  getBranchOptionsAtMessage: (chatId: string, messageId: string) => BranchNode[];
  getBreadcrumb: (chatId: string) => string[];
  // Suggestions actions
  setSuggestions: ((chatId: string, suggestions: string[]) => void) & ((suggestions: string[]) => void);
  getSuggestions: (chatId?: string) => string[];
  clearSuggestions: (chatId?: string) => void;
  setSuggestionsLoading: (loading: boolean) => void;
}

// Define interface for the theme store state
export interface ThemeStore {
  theme: 'light' | 'dark';
  toggleTheme: () => void;
}

// Define interface for the toast store state
export interface ToastStore {
  toasts: Array<{
    id: string;
    message: string;
    type: 'success' | 'error' | 'info' | 'warning';
    duration?: number;
  }>;
  showToast: (message: string, type: 'success' | 'error' | 'info' | 'warning', duration?: number) => void;
  hideToast: (id: string) => void;
}

// Define interface for the response mode store state
export interface ResponseModeStore {
  selectedResponseMode: ResponseMode;
  setSelectedResponseMode: (responseMode: ResponseMode) => void;
}

// Define interface for the agent store state
export interface AgentStore {
  agents: Agent[];
  selectedAgentId: string | null;
  deepResearchEnabled: boolean;
  setAgents: (agents: Agent[]) => void;
  addAgent: (agent: Agent) => void;
  updateAgent: (agentId: string, updates: Partial<Agent>) => void;
  removeAgent: (agentId: string) => void;
  setSelectedAgent: (agentId: string | null) => void;
  getUserSelectedAgent: () => Agent | null;
  setDeepResearchEnabled: (enabled: boolean) => void;
  getSelectableAgents: () => Agent[];
  getEffectiveAgent: () => Agent | null;
}

// Define interface for the model store state
export interface ModelStore {
  models: Model[];
  selectedModelId: string | null;
  setModels: (models: Model[]) => void;
  addModel: (model: Model) => void;
  updateModel: (modelId: string, updates: Partial<Model>) => void;
  removeModel: (modelId: string) => void;
  setSelectedModel: (modelId: string | null) => void;
  getSelectedModel: () => Model | null;
}

// Define interface for the UI settings store state
export interface UiSettingsStore {
  // Settings
  showSuggestions: boolean;
  
  // Actions
  setShowSuggestions: (show: boolean) => void;
  toggleSuggestions: () => void;
} <|MERGE_RESOLUTION|>--- conflicted
+++ resolved
@@ -1,8 +1,4 @@
-<<<<<<< HEAD
-import { Message, Chat, ResponseMode, BranchNode, Agent, Model } from './chat';
-=======
-import { Message, Chat, ResponseMode, BranchNode, StreamingState } from './chat';
->>>>>>> 4228ec7e
+import { Message, Chat, ResponseMode, BranchNode, StreamingState, Agent, Model } from './chat';
 
 // Define interface for the chat store state
 export interface ChatStore {
