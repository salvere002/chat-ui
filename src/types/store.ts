<<<<<<< HEAD
import { Message, Chat, ResponseMode, BranchNode, Agent, Model } from './chat';
=======
import { Message, Chat, ResponseMode, BranchNode, ChatMetadata } from './chat';
>>>>>>> 57433de8

// Define interface for the chat store state
export interface ChatStore {
  // State
  chatSessions: Chat[];
  activeChatId: string | null;
  error: string | null;
  // Branch state
  activeBranchPath: Map<string, string[]>; // chatId -> branch path
  branchTree: Map<string, Map<string, BranchNode>>; // chatId -> branchId -> BranchNode
  messageBranches: Map<string, Map<string, string[]>>; // chatId -> messageId -> branchIds
  // Suggestions state
  suggestions: Map<string, string[]>; // chatId -> suggested questions
  isSuggestionsLoading: boolean;

  // Actions
  createChat: (name?: string) => string;
  deleteChat: (id: string) => void;
  clearAllChats: () => void;
  setActiveChat: (id: string) => void;
  selectChat: (id: string) => Promise<void>;
  getChatById: (id: string) => Chat | undefined;
  addMessageToChat: (chatId: string, message: Message) => void;
  updateMessageInChat: (chatId: string, messageId: string, updates: Partial<Message>) => void;
  renameChatSession: (chatId: string, newName: string) => void;
  clearError: () => void;
  // Streaming actions (simplified - use streamManager directly)
  pauseChatRequest: (chatId: string) => void;
  isChatStreaming: (chatId: string) => boolean;
  // Branch actions
  getCurrentBranchMessages: (chatId: string) => Message[];
  createBranchFromMessage: (chatId: string, messageId: string, newMessage: Message) => string;
  switchToBranch: (chatId: string, branchId: string) => void;
  deleteBranch: (chatId: string, branchId: string) => void;
  getBranchingPoints: (chatId: string) => Message[];
  getBranchOptionsAtMessage: (chatId: string, messageId: string) => BranchNode[];
  getBreadcrumb: (chatId: string) => string[];
  // Dump/Load functionality with overloads
  dump(chatId: string): any; // Single conversation
  dump(): any; // All conversations
  load(data: any, replaceExisting?: boolean, chatId?: string): string | string[];

  // Backend integration actions
  setChatList: (chats: ChatMetadata[]) => void;
  markChatAsLoading: (chatId: string) => void;
  loadChatDetails: (chatId: string, messages: Message[], branchData?: any) => void;
  updateChatMetadata: (chatId: string, metadata: Partial<Chat>) => void;

  // Suggestions actions
  setSuggestions: ((chatId: string, suggestions: string[]) => void) & ((suggestions: string[]) => void);
  getSuggestions: (chatId?: string) => string[];
  clearSuggestions: (chatId?: string) => void;
  setSuggestionsLoading: (loading: boolean) => void;
}

// Define interface for the theme store state
export interface ThemeStore {
  theme: 'light' | 'dark';
  toggleTheme: () => void;
  setTheme: (theme: 'light' | 'dark') => void;
}

// Define interface for the toast store state
export interface ToastStore {
  showToast: (
    message: string,
    type: 'success' | 'error' | 'info' | 'warning',
    duration?: number
  ) => string;
  hideToast: (id: string) => void;
}

// Define interface for the response mode store state
export interface ResponseModeStore {
  selectedResponseMode: ResponseMode;
  setSelectedResponseMode: (responseMode: ResponseMode) => void;
}

// Define interface for the agent store state
export interface AgentStore {
  agents: Agent[];
  selectedAgentId: string | null;
  deepResearchEnabled: boolean;
  setAgents: (agents: Agent[]) => void;
  addAgent: (agent: Agent) => void;
  updateAgent: (agentId: string, updates: Partial<Agent>) => void;
  removeAgent: (agentId: string) => void;
  setSelectedAgent: (agentId: string | null) => void;
  getUserSelectedAgent: () => Agent | null;
  setDeepResearchEnabled: (enabled: boolean) => void;
  getSelectableAgents: () => Agent[];
  getEffectiveAgent: () => Agent | null;
}

// Define interface for the model store state
export interface ModelStore {
  models: Model[];
  selectedModelId: string | null;
  setModels: (models: Model[]) => void;
  addModel: (model: Model) => void;
  updateModel: (modelId: string, updates: Partial<Model>) => void;
  removeModel: (modelId: string) => void;
  setSelectedModel: (modelId: string | null) => void;
  getSelectedModel: () => Model | null;
}

// Define interface for the UI settings store state
export interface UiSettingsStore {
  // Settings
  showSuggestions: boolean;
  backgroundTexture: boolean;
  
  // Actions
  setShowSuggestions: (show: boolean) => void;
  toggleSuggestions: () => void;
  setBackgroundTexture: (texture: boolean) => void;
} <|MERGE_RESOLUTION|>--- conflicted
+++ resolved
@@ -1,8 +1,4 @@
-<<<<<<< HEAD
-import { Message, Chat, ResponseMode, BranchNode, Agent, Model } from './chat';
-=======
-import { Message, Chat, ResponseMode, BranchNode, ChatMetadata } from './chat';
->>>>>>> 57433de8
+import { Message, Chat, ResponseMode, BranchNode, Agent, Model, ChatMetadata } from './chat';
 
 // Define interface for the chat store state
 export interface ChatStore {
