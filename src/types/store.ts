import { Message, Chat, ResponseMode, BranchNode, StreamingState, Agent, Model } from './chat';

// Define interface for the chat store state
export interface ChatStore {
  // State
  chatSessions: Chat[];
  activeChatId: string | null;
  error: string | null;
  // Branch state
  activeBranchPath: Map<string, string[]>; // chatId -> branch path
  branchTree: Map<string, Map<string, BranchNode>>; // chatId -> branchId -> BranchNode
  messageBranches: Map<string, Map<string, string[]>>; // chatId -> messageId -> branchIds
  // Suggestions state
  suggestions: Map<string, string[]>; // chatId -> suggested questions
  isSuggestionsLoading: boolean;
  
  // Actions
  createChat: (name?: string) => string;
  deleteChat: (id: string) => void;
  clearAllChats: () => void;
  setActiveChat: (id: string) => void;
  getChatById: (id: string) => Chat | undefined;
  addMessageToChat: (chatId: string, message: Message) => void;
  updateMessageInChat: (chatId: string, messageId: string, updates: Partial<Message>) => void;
  renameChatSession: (chatId: string, newName: string) => void;
  clearError: () => void;
  // Per-conversation streaming actions
  startChatStreaming: (chatId: string, messageId: string, controller: AbortController) => void;
  stopChatStreaming: (chatId: string, completed?: boolean) => void;
  getChatStreamingState: (chatId: string) => StreamingState | null;
  getActiveStreamingChats: () => string[];
  isChatStreaming: (chatId: string) => boolean;
  pauseChatRequest: (chatId: string) => void;
  // Branch actions
  getCurrentBranchMessages: (chatId: string) => Message[];
  createBranchFromMessage: (chatId: string, messageId: string, newMessage: Message) => string;
  switchToBranch: (chatId: string, branchId: string) => void;
  deleteBranch: (chatId: string, branchId: string) => void;
  getBranchingPoints: (chatId: string) => Message[];
  getBranchOptionsAtMessage: (chatId: string, messageId: string) => BranchNode[];
  getBreadcrumb: (chatId: string) => string[];
<<<<<<< HEAD
  // Suggestions actions
  setSuggestions: ((chatId: string, suggestions: string[]) => void) & ((suggestions: string[]) => void);
  getSuggestions: (chatId?: string) => string[];
  clearSuggestions: (chatId?: string) => void;
  setSuggestionsLoading: (loading: boolean) => void;
=======
  // Dump/Load functionality with overloads
  dump(chatId: string): any; // Single conversation
  dump(): any; // All conversations
  load(data: any, replaceExisting?: boolean, chatId?: string): string | string[];
>>>>>>> b2982786
}

// Define interface for the theme store state
export interface ThemeStore {
  theme: 'light' | 'dark';
  toggleTheme: () => void;
}

// Define interface for the toast store state
export interface ToastStore {
  toasts: Array<{
    id: string;
    message: string;
    type: 'success' | 'error' | 'info' | 'warning';
    duration?: number;
  }>;
  showToast: (message: string, type: 'success' | 'error' | 'info' | 'warning', duration?: number) => void;
  hideToast: (id: string) => void;
}

// Define interface for the response mode store state
export interface ResponseModeStore {
  selectedResponseMode: ResponseMode;
  setSelectedResponseMode: (responseMode: ResponseMode) => void;
}

// Define interface for the agent store state
export interface AgentStore {
  agents: Agent[];
  selectedAgentId: string | null;
  deepResearchEnabled: boolean;
  setAgents: (agents: Agent[]) => void;
  addAgent: (agent: Agent) => void;
  updateAgent: (agentId: string, updates: Partial<Agent>) => void;
  removeAgent: (agentId: string) => void;
  setSelectedAgent: (agentId: string | null) => void;
  getUserSelectedAgent: () => Agent | null;
  setDeepResearchEnabled: (enabled: boolean) => void;
  getSelectableAgents: () => Agent[];
  getEffectiveAgent: () => Agent | null;
}

// Define interface for the model store state
export interface ModelStore {
  models: Model[];
  selectedModelId: string | null;
  setModels: (models: Model[]) => void;
  addModel: (model: Model) => void;
  updateModel: (modelId: string, updates: Partial<Model>) => void;
  removeModel: (modelId: string) => void;
  setSelectedModel: (modelId: string | null) => void;
  getSelectedModel: () => Model | null;
}

// Define interface for the UI settings store state
export interface UiSettingsStore {
  // Settings
  showSuggestions: boolean;
  
  // Actions
  setShowSuggestions: (show: boolean) => void;
  toggleSuggestions: () => void;
} <|MERGE_RESOLUTION|>--- conflicted
+++ resolved
@@ -39,18 +39,15 @@
   getBranchingPoints: (chatId: string) => Message[];
   getBranchOptionsAtMessage: (chatId: string, messageId: string) => BranchNode[];
   getBreadcrumb: (chatId: string) => string[];
-<<<<<<< HEAD
+  // Dump/Load functionality with overloads
+  dump(chatId: string): any; // Single conversation
+  dump(): any; // All conversations
+  load(data: any, replaceExisting?: boolean, chatId?: string): string | string[];
   // Suggestions actions
   setSuggestions: ((chatId: string, suggestions: string[]) => void) & ((suggestions: string[]) => void);
   getSuggestions: (chatId?: string) => string[];
   clearSuggestions: (chatId?: string) => void;
   setSuggestionsLoading: (loading: boolean) => void;
-=======
-  // Dump/Load functionality with overloads
-  dump(chatId: string): any; // Single conversation
-  dump(): any; // All conversations
-  load(data: any, replaceExisting?: boolean, chatId?: string): string | string[];
->>>>>>> b2982786
 }
 
 // Define interface for the theme store state
