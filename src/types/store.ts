import { Message, Chat, ResponseMode, BranchNode, Agent, Model } from './chat';

// Define interface for the chat store state
export interface ChatStore {
  // State
  chatSessions: Chat[];
  activeChatId: string | null;
  error: string | null;
  // Branch state
  activeBranchPath: Map<string, string[]>; // chatId -> branch path
  branchTree: Map<string, Map<string, BranchNode>>; // chatId -> branchId -> BranchNode
  messageBranches: Map<string, Map<string, string[]>>; // chatId -> messageId -> branchIds
<<<<<<< HEAD
  // Suggestions state
  suggestions: Map<string, string[]>; // chatId -> suggested questions
  isSuggestionsLoading: boolean;
  
=======

>>>>>>> a4aaa738
  // Actions
  createChat: (name?: string) => string;
  deleteChat: (id: string) => void;
  clearAllChats: () => void;
  setActiveChat: (id: string) => void;
  selectChat: (id: string) => Promise<void>;
  getChatById: (id: string) => Chat | undefined;
  addMessageToChat: (chatId: string, message: Message) => void;
  updateMessageInChat: (chatId: string, messageId: string, updates: Partial<Message>) => void;
  renameChatSession: (chatId: string, newName: string) => void;
  clearError: () => void;
  // Streaming actions (simplified - use streamManager directly)
  pauseChatRequest: (chatId: string) => void;
  isChatStreaming: (chatId: string) => boolean;
  // Branch actions
  getCurrentBranchMessages: (chatId: string) => Message[];
  createBranchFromMessage: (chatId: string, messageId: string, newMessage: Message) => string;
  switchToBranch: (chatId: string, branchId: string) => void;
  deleteBranch: (chatId: string, branchId: string) => void;
  getBranchingPoints: (chatId: string) => Message[];
  getBranchOptionsAtMessage: (chatId: string, messageId: string) => BranchNode[];
  getBreadcrumb: (chatId: string) => string[];
  // Dump/Load functionality with overloads
  dump(chatId: string): any; // Single conversation
  dump(): any; // All conversations
  load(data: any, replaceExisting?: boolean, chatId?: string): string | string[];
<<<<<<< HEAD
  // Suggestions actions
  setSuggestions: ((chatId: string, suggestions: string[]) => void) & ((suggestions: string[]) => void);
  getSuggestions: (chatId?: string) => string[];
  clearSuggestions: (chatId?: string) => void;
  setSuggestionsLoading: (loading: boolean) => void;
=======

  // Backend integration actions
  setChatList: (chats: Chat[]) => void;
  markChatAsLoading: (chatId: string) => void;
  loadChatDetails: (chatId: string, messages: Message[], branchData?: any) => void;
  updateChatMetadata: (chatId: string, metadata: Partial<Chat>) => void;
>>>>>>> a4aaa738
}

// Define interface for the theme store state
export interface ThemeStore {
  theme: 'light' | 'dark';
  toggleTheme: () => void;
  setTheme: (theme: 'light' | 'dark') => void;
}

// Define interface for the toast store state
export interface ToastStore {
  showToast: (
    message: string,
    type: 'success' | 'error' | 'info' | 'warning',
    duration?: number
  ) => string;
  hideToast: (id: string) => void;
}

// Define interface for the response mode store state
export interface ResponseModeStore {
  selectedResponseMode: ResponseMode;
  setSelectedResponseMode: (responseMode: ResponseMode) => void;
}

// Define interface for the agent store state
export interface AgentStore {
  agents: Agent[];
  selectedAgentId: string | null;
  deepResearchEnabled: boolean;
  setAgents: (agents: Agent[]) => void;
  addAgent: (agent: Agent) => void;
  updateAgent: (agentId: string, updates: Partial<Agent>) => void;
  removeAgent: (agentId: string) => void;
  setSelectedAgent: (agentId: string | null) => void;
  getUserSelectedAgent: () => Agent | null;
  setDeepResearchEnabled: (enabled: boolean) => void;
  getSelectableAgents: () => Agent[];
  getEffectiveAgent: () => Agent | null;
}

// Define interface for the model store state
export interface ModelStore {
  models: Model[];
  selectedModelId: string | null;
  setModels: (models: Model[]) => void;
  addModel: (model: Model) => void;
  updateModel: (modelId: string, updates: Partial<Model>) => void;
  removeModel: (modelId: string) => void;
  setSelectedModel: (modelId: string | null) => void;
  getSelectedModel: () => Model | null;
}

// Define interface for the UI settings store state
export interface UiSettingsStore {
  // Settings
  showSuggestions: boolean;
  backgroundTexture: boolean;
  
  // Actions
  setShowSuggestions: (show: boolean) => void;
  toggleSuggestions: () => void;
  setBackgroundTexture: (texture: boolean) => void;
} <|MERGE_RESOLUTION|>--- conflicted
+++ resolved
@@ -10,14 +10,10 @@
   activeBranchPath: Map<string, string[]>; // chatId -> branch path
   branchTree: Map<string, Map<string, BranchNode>>; // chatId -> branchId -> BranchNode
   messageBranches: Map<string, Map<string, string[]>>; // chatId -> messageId -> branchIds
-<<<<<<< HEAD
   // Suggestions state
   suggestions: Map<string, string[]>; // chatId -> suggested questions
   isSuggestionsLoading: boolean;
-  
-=======
 
->>>>>>> a4aaa738
   // Actions
   createChat: (name?: string) => string;
   deleteChat: (id: string) => void;
@@ -44,20 +40,18 @@
   dump(chatId: string): any; // Single conversation
   dump(): any; // All conversations
   load(data: any, replaceExisting?: boolean, chatId?: string): string | string[];
-<<<<<<< HEAD
-  // Suggestions actions
-  setSuggestions: ((chatId: string, suggestions: string[]) => void) & ((suggestions: string[]) => void);
-  getSuggestions: (chatId?: string) => string[];
-  clearSuggestions: (chatId?: string) => void;
-  setSuggestionsLoading: (loading: boolean) => void;
-=======
 
   // Backend integration actions
   setChatList: (chats: Chat[]) => void;
   markChatAsLoading: (chatId: string) => void;
   loadChatDetails: (chatId: string, messages: Message[], branchData?: any) => void;
   updateChatMetadata: (chatId: string, metadata: Partial<Chat>) => void;
->>>>>>> a4aaa738
+
+  // Suggestions actions
+  setSuggestions: ((chatId: string, suggestions: string[]) => void) & ((suggestions: string[]) => void);
+  getSuggestions: (chatId?: string) => string[];
+  clearSuggestions: (chatId?: string) => void;
+  setSuggestionsLoading: (loading: boolean) => void;
 }
 
 // Define interface for the theme store state
